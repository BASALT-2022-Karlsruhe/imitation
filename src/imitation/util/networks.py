"""Helper methods to build and run neural networks."""
import abc
import collections
import contextlib
import functools
<<<<<<< HEAD
from abc import ABC, abstractclassmethod
from typing import Iterable, Optional, Type, Union
=======
from typing import Dict, Iterable, Optional, Type, Union
>>>>>>> 8fd19de2

import torch as th
from torch import nn


@contextlib.contextmanager
def training_mode(m: nn.Module, mode: bool = False):
    """Temporarily switch module ``m`` to specified training ``mode``.

    Args:
        m: The module to switch the mode of.
        mode: whether to set training mode (``True``) or evaluation (``False``).

    Yields:
        The module `m`.
    """
    # Modified from Christoph Heindl's method posted on:
    # https://discuss.pytorch.org/t/opinion-eval-should-be-a-context-manager/18998/3
    old_mode = m.training
    m.train(mode)
    try:
        yield m
    finally:
        m.train(old_mode)


training = functools.partial(training_mode, mode=True)
evaluating = functools.partial(training_mode, mode=False)


class SqueezeLayer(nn.Module):
    """Torch module that squeezes a B*1 tensor down into a size-B vector."""

    def forward(self, x):
        assert x.ndim == 2 and x.shape[1] == 1
        new_value = x.squeeze(1)
        assert new_value.ndim == 1
        return new_value


class BaseNorm(nn.Module, abc.ABC):
    """Base class for layers that try to normalize the input to mean 0 and variance 1.

    Similar to BatchNorm, LayerNorm, etc. but whereas they only use statistics from
    the current batch at train time, we use statistics from all batches.
    """

    running_mean: th.Tensor
    running_var: th.Tensor
    count: th.Tensor

    def __init__(self, num_features: int, eps: float = 1e-5):
        """Builds RunningNorm.

        Args:
            num_features: Number of features; the length of the non-batch dimension.
            eps: Small constant for numerical stability. Inputs are rescaled by
                `1 / sqrt(estimated_variance + eps)`.
        """
        super().__init__()
        self.eps = eps
        self.register_buffer("running_mean", th.empty(num_features))
        self.register_buffer("running_var", th.empty(num_features))
        self.register_buffer("count", th.empty((), dtype=th.int))
        BaseNorm.reset_running_stats(self)

    def reset_running_stats(self) -> None:
        """Resets running stats to defaults, yielding the identity transformation."""
        self.running_mean.zero_()
        self.running_var.fill_(1)
        self.count.zero_()

    def forward(self, x: th.Tensor) -> th.Tensor:
        """Updates statistics if in training mode. Returns normalized `x`."""
        if self.training:
            # Do not backpropagate through updating running mean and variance.
            # These updates are in-place and not differentiable. The gradient
            # is not needed as the running mean and variance are updated
            # directly by this function, and not by gradient descent.
            with th.no_grad():
                self.update_stats(x)

        return (x - self.running_mean) / th.sqrt(self.running_var + self.eps)

    @abc.abstractmethod
    def update_stats(self, batch: th.Tensor) -> None:
        """Update `self.running_mean`, `self.running_var` and `self.count`."""


class RunningNorm(BaseNorm):
    """Normalizes input to mean 0 and standard deviation 1 using a running average.

    Similar to BatchNorm, LayerNorm, etc. but whereas they only use statistics from
    the current batch at train time, we use statistics from all batches.

    This should closely replicate the common practice in RL of normalizing environment
    observations, such as using `VecNormalize` in Stable Baselines.
    """

    def update_stats(self, batch: th.Tensor) -> None:
        """Update `self.running_mean`, `self.running_var` and `self.count`.

        Uses Chan et al (1979), "Updating Formulae and a Pairwise Algorithm for
        Computing Sample Variances." to update the running moments in a numerically
        stable fashion.

        Args:
            batch: A batch of data to use to update the running mean and variance.
        """
        batch_mean = th.mean(batch, dim=0)
        batch_var = th.var(batch, dim=0, unbiased=False)
        batch_count = batch.shape[0]

        delta = batch_mean - self.running_mean
        tot_count = self.count + batch_count
        self.running_mean += delta * batch_count / tot_count

        self.running_var *= self.count
        self.running_var += batch_var * batch_count
        self.running_var += th.square(delta) * self.count * batch_count / tot_count
        self.running_var /= tot_count

        self.count += batch_count


class EMANorm(BaseNorm):
    """Similar to RunningNorm but uses an exponential weighting."""

    inv_learning_rate: th.Tensor
    num_batches: th.IntTensor

    def __init__(
        self,
        num_features: int,
        decay: float = 0.99,
        eps: float = 1e-5,
    ):
        """Builds EMARunningNorm.

        Args:
            num_features: Number of features; the length of the non-batch dim.
            decay: how quickly the weight on past samples decays over time.
            eps: small constant for numerical stability.

        Raises:
            ValueError: if decay is out of range.
        """
        super().__init__(num_features, eps=eps)

        if not 0 < decay < 1:
            raise ValueError("decay must be between 0 and 1")

        self.decay = decay
        self.register_buffer("inv_learning_rate", th.empty(()))
        self.register_buffer("num_batches", th.empty((), dtype=th.int))
        EMANorm.reset_running_stats(self)

    def reset_running_stats(self):
        """Reset the running stats of the normalization layer."""
        super().reset_running_stats()
        self.inv_learning_rate.zero_()
        self.num_batches.zero_()

    def update_stats(self, batch: th.Tensor) -> None:
        """Update `self.running_mean` and `self.running_var` in batch mode.

        Reference Algorithm 3 from:
        https://github.com/HumanCompatibleAI/imitation/files/9456540/Incremental_batch_EMA_and_EMV.pdf

        Args:
            batch: A batch of data to use to update the running mean and variance.
        """
        b_size = batch.shape[0]
        if len(batch.shape) == 1:
            batch = batch.reshape(b_size, 1)

        self.inv_learning_rate += self.decay**self.num_batches
        learning_rate = 1 / self.inv_learning_rate

        # update running mean
        delta_mean = batch.mean(0) - self.running_mean
        self.running_mean += learning_rate * delta_mean

        # update running variance
        batch_var = batch.var(0, unbiased=False)
        delta_var = batch_var + (1 - learning_rate) * delta_mean**2 - self.running_var
        self.running_var += learning_rate * delta_var

        self.count += b_size
        self.num_batches += 1  # type: ignore[misc]


def build_mlp(
    in_size: int,
    hid_sizes: Iterable[int],
    out_size: int = 1,
    name: Optional[str] = None,
    activation: Type[nn.Module] = nn.ReLU,
    dropout_prob: float = 0.0,
    squeeze_output: bool = False,
    flatten_input: bool = False,
    normalize_input_layer: Optional[Type[nn.Module]] = None,
) -> nn.Module:
    """Constructs a Torch MLP.

    Args:
        in_size: size of individual input vectors; input to the MLP will be of
            shape (batch_size, in_size).
        hid_sizes: sizes of hidden layers. If this is an empty iterable, then we build
            a linear function approximator.
        out_size: size of output vector.
        name: Name to use as a prefix for the layers ID.
        activation: activation to apply after hidden layers.
        dropout_prob: Dropout probability to use after each hidden layer. If 0,
            no dropout layers are added to the network.
        squeeze_output: if out_size=1, then squeeze_input=True ensures that MLP
            output is of size (B,) instead of (B,1).
        flatten_input: should input be flattened along axes 1, 2, 3, …? Useful
            if you want to, e.g., process small images inputs with an MLP.
        normalize_input_layer: if specified, module to use to normalize inputs;
            e.g. `nn.BatchNorm` or `RunningNorm`.

    Returns:
        nn.Module: an MLP mapping from inputs of size (batch_size, in_size) to
            (batch_size, out_size), unless out_size=1 and squeeze_output=True,
            in which case the output is of size (batch_size, ).

    Raises:
        ValueError: if squeeze_output was supplied with out_size!=1.
    """
    layers: Dict[str, nn.Module] = {}

    if name is None:
        prefix = ""
    else:
        prefix = f"{name}_"

    if flatten_input:
        layers[f"{prefix}flatten"] = nn.Flatten()

    # Normalize input layer
    if normalize_input_layer:
        try:
            layer_instance = normalize_input_layer(in_size)  # type: ignore[call-arg]
        except TypeError as exc:
            raise ValueError(
                f"normalize_input_layer={normalize_input_layer} is not a valid "
                "normalization layer type accepting only one argument (in_size).",
            ) from exc
        layers[f"{prefix}normalize_input"] = layer_instance

    # Hidden layers
    prev_size = in_size
    for i, size in enumerate(hid_sizes):
        layers[f"{prefix}dense{i}"] = nn.Linear(prev_size, size)
        prev_size = size
        if activation:
            layers[f"{prefix}act{i}"] = activation()
        if dropout_prob > 0.0:
            layers[f"{prefix}dropout{i}"] = nn.Dropout(dropout_prob)

    # Final dense layer
    layers[f"{prefix}dense_final"] = nn.Linear(prev_size, out_size)

    if squeeze_output:
        if out_size != 1:
            raise ValueError("squeeze_output is only applicable when out_size=1")
        layers[f"{prefix}squeeze"] = SqueezeLayer()

    model = nn.Sequential(collections.OrderedDict(layers))

    return model


def build_cnn(
    in_channels: int,
    hid_channels: Iterable[int],
    out_size: int = 1,
    name: Optional[str] = None,
    activation: Type[nn.Module] = nn.ReLU,
    kernel_size: int = 3,
    stride: int = 1,
    padding: Union[int, str] = "same",
    dropout_prob: float = 0.0,
    squeeze_output: bool = False,
) -> nn.Module:
    """Constructs a Torch CNN.
<<<<<<< HEAD
=======

>>>>>>> 8fd19de2
    Args:
        in_channels: number of channels of individual inputs; input to the CNN will have
            shape (batch_size, in_size, in_height, in_width).
        hid_channels: number of channels of hidden layers. If this is an empty iterable,
            then we build a linear function approximator.
        out_size: size of output vector.
        name: Name to use as a prefix for the layers ID.
        activation: activation to apply after hidden layers.
        kernel_size: size of convolutional kernels.
        stride: stride of convolutional kernels.
        padding: padding of convolutional kernels.
        dropout_prob: Dropout probability to use after each hidden layer. If 0,
            no dropout layers are added to the network.
        squeeze_output: if out_size=1, then squeeze_input=True ensures that CNN
            output is of size (B,) instead of (B,1).
<<<<<<< HEAD
=======

>>>>>>> 8fd19de2
    Returns:
        nn.Module: a CNN mapping from inputs of size (batch_size, in_size, in_height,
            in_width) to (batch_size, out_size), unless out_size=1 and
            squeeze_output=True, in which case the output is of size (batch_size, ).
<<<<<<< HEAD
    Raises:
        ValueError: if squeeze_output was supplied with out_size!=1.
    """
    layers = collections.OrderedDict()
=======

    Raises:
        ValueError: if squeeze_output was supplied with out_size!=1.
    """
    layers: Dict[str, nn.Module] = {}
>>>>>>> 8fd19de2

    if name is None:
        prefix = ""
    else:
        prefix = f"{name}_"

    prev_channels = in_channels
    for i, n_channels in enumerate(hid_channels):
        layers[f"{prefix}conv{i}"] = nn.Conv2d(
            prev_channels,
            n_channels,
            kernel_size,
            stride=stride,
            padding=padding,
        )
        prev_channels = n_channels
        if activation:
            layers[f"{prefix}act{i}"] = activation()
        if dropout_prob > 0.0:
            layers[f"{prefix}dropout{i}"] = nn.Dropout(dropout_prob)

    # final dense layer
    layers[f"{prefix}avg_pool"] = nn.AdaptiveAvgPool2d(1)
    layers[f"{prefix}flatten"] = nn.Flatten()
    layers[f"{prefix}dense_final"] = nn.Linear(prev_channels, out_size)

    if squeeze_output:
        if out_size != 1:
            raise ValueError("squeeze_output is only applicable when out_size=1")
        layers[f"{prefix}squeeze"] = SqueezeLayer()

<<<<<<< HEAD
    model = nn.Sequential(layers)
=======
    model = nn.Sequential(collections.OrderedDict(layers))
>>>>>>> 8fd19de2
    return model<|MERGE_RESOLUTION|>--- conflicted
+++ resolved
@@ -3,12 +3,7 @@
 import collections
 import contextlib
 import functools
-<<<<<<< HEAD
-from abc import ABC, abstractclassmethod
-from typing import Iterable, Optional, Type, Union
-=======
 from typing import Dict, Iterable, Optional, Type, Union
->>>>>>> 8fd19de2
 
 import torch as th
 from torch import nn
@@ -296,10 +291,6 @@
     squeeze_output: bool = False,
 ) -> nn.Module:
     """Constructs a Torch CNN.
-<<<<<<< HEAD
-=======
-
->>>>>>> 8fd19de2
     Args:
         in_channels: number of channels of individual inputs; input to the CNN will have
             shape (batch_size, in_size, in_height, in_width).
@@ -315,26 +306,15 @@
             no dropout layers are added to the network.
         squeeze_output: if out_size=1, then squeeze_input=True ensures that CNN
             output is of size (B,) instead of (B,1).
-<<<<<<< HEAD
-=======
-
->>>>>>> 8fd19de2
     Returns:
         nn.Module: a CNN mapping from inputs of size (batch_size, in_size, in_height,
             in_width) to (batch_size, out_size), unless out_size=1 and
             squeeze_output=True, in which case the output is of size (batch_size, ).
-<<<<<<< HEAD
+
     Raises:
         ValueError: if squeeze_output was supplied with out_size!=1.
     """
-    layers = collections.OrderedDict()
-=======
-
-    Raises:
-        ValueError: if squeeze_output was supplied with out_size!=1.
-    """
     layers: Dict[str, nn.Module] = {}
->>>>>>> 8fd19de2
 
     if name is None:
         prefix = ""
@@ -366,9 +346,5 @@
             raise ValueError("squeeze_output is only applicable when out_size=1")
         layers[f"{prefix}squeeze"] = SqueezeLayer()
 
-<<<<<<< HEAD
-    model = nn.Sequential(layers)
-=======
     model = nn.Sequential(collections.OrderedDict(layers))
->>>>>>> 8fd19de2
     return model