"""Learning reward models using preference comparisons.

Trains a reward model and optionally a policy based on preferences
between trajectory fragments.
"""
import abc
import glob
import math
import os
import pickle
<<<<<<< HEAD
import random
import uuid
=======
import re
from collections import defaultdict
>>>>>>> 8fd19de2
from typing import (
    Any,
    Callable,
    Dict,
    List,
    Mapping,
    NamedTuple,
    NoReturn,
    Optional,
    Sequence,
    Tuple,
    Union,
    cast,
    overload,
)

import numpy as np
import requests
import torch as th
import wandb
from scipy import special
from stable_baselines3.common import base_class, type_aliases, utils, vec_env
from stable_baselines3.common.vec_env import VecMonitor
from torch import nn
from torch.utils import data as data_th
from tqdm.auto import tqdm
from wandb.integration.sb3 import WandbCallback

from imitation.algorithms import base
from imitation.data import rollout, types, wrappers
from imitation.data.types import (
    AnyPath,
    TrajectoryPair,
    TrajectoryWithRew,
    TrajectoryWithRewPair,
    Transitions,
    load,
    save,
)
from imitation.policies import exploration_wrapper
from imitation.regularization import regularizers
from imitation.rewards import reward_function, reward_nets, reward_wrapper
from imitation.util import logger as imit_logger
from imitation.util import networks, util


class TrajectoryGenerator(abc.ABC):
    """Generator of trajectories with optional training logic."""

    _logger: imit_logger.HierarchicalLogger
    """Object to log statistics and natural language messages to."""

    def __init__(self, custom_logger: Optional[imit_logger.HierarchicalLogger] = None):
        """Builds TrajectoryGenerator.

        Args:
            custom_logger: Where to log to; if None (default), creates a new logger.
        """
        self.logger = custom_logger or imit_logger.configure()

    @abc.abstractmethod
    def sample(self, steps: int) -> Sequence[TrajectoryWithRew]:
        """Sample a batch of trajectories.

        Args:
            steps: All trajectories taken together should
                have at least this many steps.

        Returns:
            A list of sampled trajectories with rewards (which should
            be the environment rewards, not ones from a reward model).
        """  # noqa: DAR202

    def train(self, steps: int, **kwargs: Any) -> None:
        """Train an agent if the trajectory generator uses one.

        By default, this method does nothing and doesn't need
        to be overridden in subclasses that don't require training.

        Args:
            steps: number of environment steps to train for.
            **kwargs: additional keyword arguments to pass on to
                the training procedure.
        """

    @property
    def logger(self) -> imit_logger.HierarchicalLogger:
        return self._logger

    @logger.setter
    def logger(self, value: imit_logger.HierarchicalLogger) -> None:
        self._logger = value


class FromVideoTrajectoryGenerator(TrajectoryGenerator):
    def __init__(
        self,
        data_path: AnyPath,
        minerl_agent,
        seed: Optional[int] = None,
        custom_logger: Optional[imit_logger.HierarchicalLogger] = None,
    ):
        super().__init__(custom_logger=custom_logger)
        self.data_path = data_path
        self.minerl_agent = minerl_agent
        self.rng = random.Random(seed)

        # register all videos and json files
        mp4_file_paths = glob.glob(os.path.join(self.data_path, "*.mp4"))
        unique_ids = set()
        for mp4_file_path in mp4_file_paths:
            basename = os.path.basename(mp4_file_path)
            if basename.endswith(".mp4"):
                unique_ids.add(basename[:-4])
            elif basename.endswith(".jsonl"):
                unique_ids.add(basename[:-5])
        self.unique_ids = list(unique_ids)
        # Create tuples of (video_path, json_path) for each unique_id
        trajectory_tuples = []
        for unique_id in self.unique_ids:
            video_path = os.path.abspath(
                os.path.join(self.data_path, unique_id + ".mp4"),
            )
            json_path = os.path.abspath(
                os.path.join(self.data_path, unique_id + ".jsonl"),
            )
            trajectory_tuples.append((video_path, json_path))
        self.trajectory_tuples = trajectory_tuples

    def __len__(self):
        return len(self.unique_ids)

    def sample(self, steps: int) -> Sequence[TrajectoryWithRew]:
        video_path, json_path = self.rng.choice(self.trajectory_tuples)
        num_steps = util.get_num_lines(json_path)
        from_step = self.rng.randint(0, num_steps - steps)
        to_step = from_step + steps
        return util.load_trajectory(
            video_path, json_path, from_step, to_step, self.minerl_agent
        )

    def sample_specific(
        self, unique_id: str, from_step: int, to_step: int
    ) -> Sequence[TrajectoryWithRew]:
        video_path, json_path = self.trajectory_tuples[self.unique_ids.index(unique_id)]
        return util.load_trajectory(
            video_path, json_path, from_step, to_step, self.minerl_agent
        )

    def select_sample(self, steps: int) -> Tuple[str, int, int]:
        traj_idx = self.rng.randint(0, len(self.unique_ids) - 1)
        unique_id = self.unique_ids[traj_idx]
        _, json_path = self.trajectory_tuples[traj_idx]
        num_steps = util.get_num_lines(json_path)
        if num_steps <= steps:
            raise ValueError(
                f"Trajectory {unique_id} is shorter than requested number of steps: {steps}"
            )
        from_step = self.rng.randint(0, num_steps - steps)
        to_step = from_step + steps
        return unique_id, from_step, to_step, num_steps


class AutoPreferenceDataset(th.utils.data.Dataset):
    """A PyTorch Dataset for loading preference comparisons on the fly.

    Each item is a tuple consisting of two trajectory fragments
    and a probability that fragment 1 is preferred over fragment 2.

    This dataset is generating trajectory fragments from two sources
    one of which is always preferred.
    """

    def __init__(
        self,
        first_source: TrajectoryGenerator,
        second_source: TrajectoryGenerator,
        fragment_length: int,
        first_preferred: Optional[bool] = True,
        later_fragments_preferred: Optional[bool] = False,
        seed: Optional[int] = None,
    ):
        """Builds an empty AutoPreferenceDataset"""
        self.first_source = first_source
        self.second_source = second_source
        self.fragment_length = fragment_length
        self.first_preferred = first_preferred
        self.later_fragments_preferred = later_fragments_preferred
        self.seed = seed

        self.fragments1: List[Tuple[str, int, int, int]] = []
        self.fragments2: List[Tuple[str, int, int, int]] = []

    def push(self, num_samples: int = 1):
        """Add more samples to the dataset"""
        for _ in range(num_samples):
            try:
                fragment1 = self.first_source.select_sample(self.fragment_length)
            except ValueError as e:
                print(f"Failed to sample from {self.first_source.data_path}: {str(e)}")
            try:
                fragment2 = self.second_source.select_sample(self.fragment_length)
            except ValueError as e:
                print(f"Failed to sample from {self.second_source.data_path}: {str(e)}")
            self.fragments1.append(fragment1)
            self.fragments2.append(fragment2)

    def __getitem__(self, i) -> Tuple[TrajectoryWithRewPair, float]:
        try:
            first_traj = self.first_source.sample_specific(*self.fragments1[i][:-1])
            second_traj = self.second_source.sample_specific(*self.fragments2[i][:-1])
        except ValueError:
            return None
        if self.later_fragments_preferred:
            _, from_step, to_step, num_steps = (
                self.fragments1[i] if self.first_preferred else self.fragments2[i]
            )
            # TODO allow custom schedule
            # increase probability of preference towards end of trajectory
            pref = 0.5 * (1 + math.sqrt(to_step / num_steps))
            pref = pref if self.first_preferred else 1 - pref
        else:
            pref = 1.0 if self.first_preferred else 0.0
        return (first_traj, second_traj), pref

    def __len__(self) -> int:
        assert len(self.fragments1) == len(self.fragments2)
        return len(self.fragments1)

    def save(self, path: AnyPath) -> None:
        with open(path, "wb") as file:
            pickle.dump(self, file)

    @staticmethod
    def load(path: AnyPath) -> "AutoPreferenceDataset":
        with open(path, "rb") as file:
            return pickle.load(file)


class CachedPreferenceDataset(th.utils.data.Dataset):
    """A PyTorch Dataset for loading and caching preference comparisons.

    Each item is a tuple consisting of two trajectory fragments
    and a probability that fragment 1 is preferred over fragment 2.

    This dataset is maintains fragments up to `max_size` in memory and caches
    the remaining fragments on disk. The fragments are loaded again when calling
    `__getitem__`.
    """

    def __init__(
        self,
        max_size: int = 0,
        cache_dir: AnyPath = "cached_preference_dataset",
        seed: Optional[int] = None,
    ):
        """Builds an empty CachedPreferenceDataset"""
        self.max_size = max_size
        self.cache_dir = cache_dir
        self.seed = seed

        # TODO implement `fragments1/2`` as FIFO queues
        # the elements that get pushed out by new ones are stored
        # on disk and their idx and path stored in `fragments1/2_cache`
        # `preferences` does not need to be cached as it will be a fairly
        # small list of O(1000) floats
        self.cache_size = 0
        self.preferences = np.array([])
        self.fragments1: List[TrajectoryWithRew] = []
        self.fragments2: List[TrajectoryWithRew] = []

    def push(
        self,
        fragments: Sequence[TrajectoryWithRewPair],
        preferences: np.ndarray,
    ):
        """Add more samples to the dataset.

        Args:
            fragments: list of pairs of trajectory fragments to add
            preferences: corresponding preference probabilities (probability
                that fragment 1 is preferred over fragment 2)

        Raises:
            ValueError: `preferences` shape does not match `fragments` or
                has non-float32 dtype.
        """
        fragments1, fragments2 = zip(*fragments)
        if preferences.shape != (len(fragments),):
            raise ValueError(
                f"Unexpected preferences shape {preferences.shape}, "
                f"expected {(len(fragments), )}",
            )
        if preferences.dtype != np.float32:
            raise ValueError("preferences should have dtype float32")

        self.fragments1.extend(fragments1)
        self.fragments2.extend(fragments2)
        self.preferences = np.concatenate((self.preferences, preferences))

        # Cache old samples to disk if the dataset is at max capacity
        if self.max_size is not None:
            extra = len(self.preferences) - self.max_size
            if extra > 0:
                extra_fragments = fragments[:extra]
                extra_preferences = self.preferences[:extra]
                self._save_fragment_pairs(extra_fragments, extra_preferences)
                self.fragments1 = self.fragments1[extra:]
                self.fragments2 = self.fragments2[extra:]
                self.preferences = self.preferences[extra:]

    def _save_fragment_pairs(
        self, fragments: Sequence[TrajectoryWithRew], preferences: np.ndarray
    ):
        for fragment_pair, preference in zip(fragments, preferences):
            save_path = os.path.join(self.cache_dir, f"{{}}_{self.cache_size}.npy")
            # don't save original observations, to save memory
            # TODO do we need to copy the fragments?
            for step in range(len(fragment_pair[0])):
                if "original_obs" in fragment_pair[0].infos[step]:
                    del fragment_pair[0].infos[step]["original_obs"]
            for step in range(len(fragment_pair[1])):
                if "original_obs" in fragment_pair[1].infos[step]:
                    del fragment_pair[1].infos[step]["original_obs"]
            save(save_path.format("fragment_pair"), fragment_pair)
            np.save(save_path.format("preference"), np.array(preference))
            self.cache_size += 1

    def _load_fragment_pair(self, idx: int):
        assert idx < self.cache_size
        load_path = os.path.join(self.cache_dir, f"{{}}_{idx}.npy")
        fragment_pair = load(load_path.format("fragment_pair"))
        preference = np.load(load_path.format("preference"))
        return fragment_pair, preference

    def __getitem__(self, idx) -> Tuple[TrajectoryWithRewPair, float]:
        try:
            if idx >= self.cache_size:
                memory_idx = idx - self.cache_size
                first_traj = self.fragments1[memory_idx]
                second_traj = self.fragments2[memory_idx]
                fragment_pair = (first_traj, second_traj)
                preference = self.preferences[memory_idx]
            else:
                fragment_pair, preference = self._load_fragment_pair(idx)
        except ValueError:
            print("Error while loading fragment pair or preference.")
            return None
        return fragment_pair, preference

    def __len__(self) -> int:
        assert len(self.fragments1) == len(self.fragments2)
        return len(self.fragments1) + self.cache_size

    def save(self, path: AnyPath) -> None:
        with open(path, "wb") as file:
            pickle.dump(self, file)

    @staticmethod
    def load(path: AnyPath) -> "CachedPreferenceDataset":
        with open(path, "rb") as file:
            return pickle.load(file)


class TrajectoryDataset(TrajectoryGenerator):
    """A fixed dataset of trajectories."""

    def __init__(
        self,
        trajectories: Sequence[TrajectoryWithRew],
        rng: np.random.Generator,
        custom_logger: Optional[imit_logger.HierarchicalLogger] = None,
    ):
        """Creates a dataset loaded from `path`.

        Args:
            trajectories: the dataset of rollouts.
            rng: RNG used for shuffling dataset.
            custom_logger: Where to log to; if None (default), creates a new logger.
        """
        super().__init__(custom_logger=custom_logger)
        self._trajectories = trajectories
        self.rng = rng

    def sample(self, steps: int) -> Sequence[TrajectoryWithRew]:
        # make a copy before shuffling
        trajectories = list(self._trajectories)
        # NumPy's annotation here is overly-conservative, but this works at runtime
        self.rng.shuffle(trajectories)  # type: ignore[arg-type]
        return _get_trajectories(trajectories, steps)


class MineRLAgentTrainer(TrajectoryGenerator):
    """Wrapper for training an SB3 algorithm on an arbitrary reward function."""

    def __init__(
        self,
        algorithm: base_class.BaseAlgorithm,
        reward_fn: Union[reward_function.RewardFn, reward_nets.RewardNet],
        venv: vec_env.VecEnv,
        exploration_frac: float = 0.0,
        switch_prob: float = 0.5,
        random_prob: float = 0.5,
        seed: Optional[int] = None,
        custom_logger: Optional[imit_logger.HierarchicalLogger] = None,
    ):
        """Initialize the agent trainer.

        Args:
            algorithm: the stable-baselines algorithm to use for training.
            reward_fn: either a RewardFn or a RewardNet instance that will supply
                the rewards used for training the agent.
            venv: vectorized environment to train in.
            exploration_frac: fraction of the trajectories that will be generated
                partially randomly rather than only by the agent when sampling.
            switch_prob: the probability of switching the current policy at each
                step for the exploratory samples.
            random_prob: the probability of picking the random policy when switching
                during exploration.
            seed: random seed for exploratory trajectories.
            custom_logger: Where to log to; if None (default), creates a new logger.
        """
        self.algorithm = algorithm
        # NOTE: this has to come after setting self.algorithm because super().__init__
        # will set self.logger, which also sets the logger for the algorithm
        super().__init__(custom_logger)
        if isinstance(reward_fn, reward_nets.RewardNet):
            # utils.check_for_correct_spaces(
            #    venv,
            #    reward_fn.observation_space,
            #    reward_fn.action_space,
            # )
            reward_fn = reward_fn.predict_processed
        self.reward_fn = reward_fn
        self.exploration_frac = exploration_frac

        # The BufferingWrapper records all trajectories, so we can return
        # them after training. This should come first (before the wrapper that
        # changes the reward function), so that we return the original environment
        # rewards.
        # When applying BufferingWrapper and RewardVecEnvWrapper, we should use `venv`
        # instead of `algorithm.get_env()` because SB3 may apply some wrappers to
        # `algorithm`'s env under the hood. In particular, in image-based environments,
        # SB3 may move the image-channel dimension in the observation space, making
        # `algorithm.get_env()` not match with `reward_fn`.
        self.buffering_wrapper = wrappers.MineRLBufferingWrapper(venv)
        self.venv = self.reward_venv_wrapper = reward_wrapper.MineRLRewardVecEnvWrapper(
            self.buffering_wrapper,
            reward_fn=self.reward_fn,
        )
        self.venv = VecMonitor(self.venv)

        self.log_callback = [self.reward_venv_wrapper.make_log_callback()]
        if wandb.run is not None:
            self.log_callback.append(WandbCallback())

        self.algorithm.set_env(self.venv)
        # Unlike with BufferingWrapper, we should use `algorithm.get_env()` instead
        # of `venv` when interacting with `algorithm`.
        policy_callable = rollout._policy_to_callable(
            self.algorithm,
            self.algorithm.get_env(),
            # By setting deterministic_policy to False, we ensure that the rollouts
            # are collected from a deterministic policy only if self.algorithm is
            # deterministic. If self.algorithm is stochastic, then policy_callable
            # will also be stochastic.
            deterministic_policy=False,
        )
        self.exploration_wrapper = exploration_wrapper.ExplorationWrapper(
            policy_callable=policy_callable,
            venv=self.algorithm.get_env(),
            random_prob=random_prob,
            switch_prob=switch_prob,
            seed=seed,
        )

    def train(self, steps: int, **kwargs) -> None:
        """Train the agent using the reward function specified during instantiation.

        Args:
            steps: number of environment timesteps to train for
            **kwargs: other keyword arguments to pass to BaseAlgorithm.train()

        Raises:
            RuntimeError: Transitions left in `self.buffering_wrapper`; call
                `self.sample` first to clear them.
        """
        n_transitions = self.buffering_wrapper.n_transitions
        if n_transitions:
            raise RuntimeError(
                f"There are {n_transitions} transitions left in the buffer. "
                "Call AgentTrainer.sample() first to clear them.",
            )
        self.algorithm.learn(
            total_timesteps=steps,
            reset_num_timesteps=False,
            callback=self.log_callback,
            **kwargs,
        )

    def sample(self, steps: int) -> Sequence[types.TrajectoryWithRew]:
        agent_trajs, _ = self.buffering_wrapper.pop_finished_trajectories()
        # We typically have more trajectories than are needed.
        # In that case, we use the final trajectories because
        # they are the ones with the most relevant version of
        # the agent.
        # The easiest way to do this will be to first invert the
        # list and then later just take the first trajectories:
        agent_trajs = agent_trajs[::-1]
        avail_steps = sum(len(traj) for traj in agent_trajs)

        exploration_steps = int(self.exploration_frac * steps)
        if self.exploration_frac > 0 and exploration_steps == 0:
            self.logger.warn(
                "No exploration steps included: exploration_frac = "
                f"{self.exploration_frac} > 0 but steps={steps} is too small.",
            )
        agent_steps = steps - exploration_steps

        if avail_steps < agent_steps:
            self.logger.log(
                f"Requested {agent_steps} transitions but only {avail_steps} in buffer."
                f" Sampling {agent_steps - avail_steps} additional transitions.",
            )
            sample_until = rollout.make_sample_until(
                min_timesteps=agent_steps - avail_steps,
                min_episodes=None,
            )
            # Important note: we don't want to use the trajectories returned
            # here because 1) they might miss initial timesteps taken by the RL agent
            # and 2) their rewards are the ones provided by the reward model!
            # Instead, we collect the trajectories using the BufferingWrapper.
            rollout.generate_trajectories_via_bufferingwrapper(
                self.algorithm,
                self.algorithm.get_env(),
                sample_until=sample_until,
                # By setting deterministic_policy to False, we ensure that the rollouts
                # are collected from a deterministic policy only if self.algorithm is
                # deterministic. If self.algorithm is stochastic, then policy_callable
                # will also be stochastic.
                deterministic_policy=False,
            )
            additional_trajs, _ = self.buffering_wrapper.pop_finished_trajectories()
            agent_trajs = list(agent_trajs) + list(additional_trajs)

        agent_trajs = _get_trajectories(agent_trajs, agent_steps)

        exploration_trajs = []
        if exploration_steps > 0:
            self.logger.log(f"Sampling {exploration_steps} exploratory transitions.")
            sample_until = rollout.make_sample_until(
                min_timesteps=exploration_steps,
                min_episodes=None,
            )
            rollout.generate_trajectories_via_bufferingwrapper(
                policy=self.exploration_wrapper,
                venv=self.algorithm.get_env(),
                sample_until=sample_until,
                # buffering_wrapper collects rollouts from a non-deterministic policy
                # so we do that here as well for consistency.
                deterministic_policy=False,
            )
            exploration_trajs, _ = self.buffering_wrapper.pop_finished_trajectories()
            exploration_trajs = _get_trajectories(exploration_trajs, exploration_steps)
        # We call _get_trajectories separately on agent_trajs and exploration_trajs
        # and then just concatenate. This could mean we return slightly too many
        # transitions, but it gets the proportion of exploratory and agent transitions
        # roughly right.
        return list(agent_trajs) + list(exploration_trajs)

    @TrajectoryGenerator.logger.setter
    def logger(self, value: imit_logger.HierarchicalLogger):
        self._logger = value
        self.algorithm.set_logger(self.logger)


class AgentTrainer(TrajectoryGenerator):
    """Wrapper for training an SB3 algorithm on an arbitrary reward function."""

    def __init__(
        self,
        algorithm: base_class.BaseAlgorithm,
        reward_fn: Union[reward_function.RewardFn, reward_nets.RewardNet],
        venv: vec_env.VecEnv,
        rng: np.random.Generator,
        exploration_frac: float = 0.0,
        switch_prob: float = 0.5,
        random_prob: float = 0.5,
        custom_logger: Optional[imit_logger.HierarchicalLogger] = None,
    ) -> None:
        """Initialize the agent trainer.

        Args:
            algorithm: the stable-baselines algorithm to use for training.
            reward_fn: either a RewardFn or a RewardNet instance that will supply
                the rewards used for training the agent.
            venv: vectorized environment to train in.
            rng: random number generator used for exploration and for sampling.
            exploration_frac: fraction of the trajectories that will be generated
                partially randomly rather than only by the agent when sampling.
            switch_prob: the probability of switching the current policy at each
                step for the exploratory samples.
            random_prob: the probability of picking the random policy when switching
                during exploration.
            custom_logger: Where to log to; if None (default), creates a new logger.
        """
        self.algorithm = algorithm
        # NOTE: this has to come after setting self.algorithm because super().__init__
        # will set self.logger, which also sets the logger for the algorithm
        super().__init__(custom_logger)
        if isinstance(reward_fn, reward_nets.RewardNet):
            utils.check_for_correct_spaces(
                venv,
                reward_fn.observation_space,
                reward_fn.action_space,
            )
            reward_fn = reward_fn.predict_processed
        self.reward_fn = reward_fn
        self.exploration_frac = exploration_frac
        self.rng = rng

        # The BufferingWrapper records all trajectories, so we can return
        # them after training. This should come first (before the wrapper that
        # changes the reward function), so that we return the original environment
        # rewards.
        # When applying BufferingWrapper and RewardVecEnvWrapper, we should use `venv`
        # instead of `algorithm.get_env()` because SB3 may apply some wrappers to
        # `algorithm`'s env under the hood. In particular, in image-based environments,
        # SB3 may move the image-channel dimension in the observation space, making
        # `algorithm.get_env()` not match with `reward_fn`.
        self.buffering_wrapper = wrappers.BufferingWrapper(venv)
        self.venv = self.reward_venv_wrapper = reward_wrapper.RewardVecEnvWrapper(
            self.buffering_wrapper,
            reward_fn=self.reward_fn,
        )

        self.log_callback = self.reward_venv_wrapper.make_log_callback()

        self.algorithm.set_env(self.venv)
        # Unlike with BufferingWrapper, we should use `algorithm.get_env()` instead
        # of `venv` when interacting with `algorithm`.
        algo_venv = self.algorithm.get_env()
        assert algo_venv is not None
        # This wrapper will be used to ensure that rollouts are collected from a mixture
        # of `self.algorithm` and a policy that acts randomly. The samples from
        # `self.algorithm` are themselves stochastic if `self.algorithm` is stochastic.
        # Otherwise, they are deterministic, and action selection is only stochastic
        # when sampling from the random policy.
        self.exploration_wrapper = exploration_wrapper.ExplorationWrapper(
            policy=self.algorithm,
            venv=algo_venv,
            random_prob=random_prob,
            switch_prob=switch_prob,
            rng=self.rng,
        )

    def train(self, steps: int, **kwargs) -> None:
        """Train the agent using the reward function specified during instantiation.

        Args:
            steps: number of environment timesteps to train for
            **kwargs: other keyword arguments to pass to BaseAlgorithm.train()

        Raises:
            RuntimeError: Transitions left in `self.buffering_wrapper`; call
                `self.sample` first to clear them.
        """
        n_transitions = self.buffering_wrapper.n_transitions
        if n_transitions:
            raise RuntimeError(
                f"There are {n_transitions} transitions left in the buffer. "
                "Call AgentTrainer.sample() first to clear them.",
            )
        self.algorithm.learn(
            total_timesteps=steps,
            reset_num_timesteps=False,
            callback=self.log_callback,
            **kwargs,
        )

    def sample(self, steps: int) -> Sequence[types.TrajectoryWithRew]:
        agent_trajs, _ = self.buffering_wrapper.pop_finished_trajectories()
        # We typically have more trajectories than are needed.
        # In that case, we use the final trajectories because
        # they are the ones with the most relevant version of
        # the agent.
        # The easiest way to do this will be to first invert the
        # list and then later just take the first trajectories:
        agent_trajs = agent_trajs[::-1]
        avail_steps = sum(len(traj) for traj in agent_trajs)

        exploration_steps = int(self.exploration_frac * steps)
        if self.exploration_frac > 0 and exploration_steps == 0:
            self.logger.warn(
                "No exploration steps included: exploration_frac = "
                f"{self.exploration_frac} > 0 but steps={steps} is too small.",
            )
        agent_steps = steps - exploration_steps

        if avail_steps < agent_steps:
            self.logger.log(
                f"Requested {agent_steps} transitions but only {avail_steps} in buffer."
                f" Sampling {agent_steps - avail_steps} additional transitions.",
            )
            sample_until = rollout.make_sample_until(
                min_timesteps=agent_steps - avail_steps,
                min_episodes=None,
            )
            # Important note: we don't want to use the trajectories returned
            # here because 1) they might miss initial timesteps taken by the RL agent
            # and 2) their rewards are the ones provided by the reward model!
            # Instead, we collect the trajectories using the BufferingWrapper.
            algo_venv = self.algorithm.get_env()
            assert algo_venv is not None
            rollout.generate_trajectories(
                self.algorithm,
                algo_venv,
                sample_until=sample_until,
                # By setting deterministic_policy to False, we ensure that the rollouts
                # are collected from a deterministic policy only if self.algorithm is
                # deterministic. If self.algorithm is stochastic, then policy_callable
                # will also be stochastic.
                deterministic_policy=False,
                rng=self.rng,
            )
            additional_trajs, _ = self.buffering_wrapper.pop_finished_trajectories()
            agent_trajs = list(agent_trajs) + list(additional_trajs)

        agent_trajs = _get_trajectories(agent_trajs, agent_steps)

        trajectories = list(agent_trajs)

        if exploration_steps > 0:
            self.logger.log(f"Sampling {exploration_steps} exploratory transitions.")
            sample_until = rollout.make_sample_until(
                min_timesteps=exploration_steps,
                min_episodes=None,
            )
            algo_venv = self.algorithm.get_env()
            assert algo_venv is not None
            rollout.generate_trajectories(
                policy=self.exploration_wrapper,
                venv=algo_venv,
                sample_until=sample_until,
                # buffering_wrapper collects rollouts from a non-deterministic policy,
                # so we do that here as well for consistency.
                deterministic_policy=False,
                rng=self.rng,
            )
            exploration_trajs, _ = self.buffering_wrapper.pop_finished_trajectories()
            exploration_trajs = _get_trajectories(exploration_trajs, exploration_steps)
            # We call _get_trajectories separately on agent_trajs and exploration_trajs
            # and then just concatenate. This could mean we return slightly too many
            # transitions, but it gets the proportion of exploratory and agent
            # transitions roughly right.
            trajectories.extend(list(exploration_trajs))
        return trajectories

    @property
    def logger(self) -> imit_logger.HierarchicalLogger:
        return super().logger

    @logger.setter
    def logger(self, value: imit_logger.HierarchicalLogger) -> None:
        self._logger = value
        self.algorithm.set_logger(self.logger)


def _get_trajectories(
    trajectories: Sequence[TrajectoryWithRew],
    steps: int,
) -> Sequence[TrajectoryWithRew]:
    """Get enough trajectories to have at least `steps` transitions in total."""
    if steps == 0:
        return []

    available_steps = sum(len(traj) for traj in trajectories)
    if available_steps < steps:
        raise RuntimeError(
            f"Asked for {steps} transitions but only {available_steps} available",
        )
    # We need the cumulative sum of trajectory lengths
    # to determine how many trajectories to return:
    steps_cumsum = np.cumsum([len(traj) for traj in trajectories])
    # Now we find the first index that gives us enough
    # total steps:
    idx = int((steps_cumsum >= steps).argmax())
    # we need to include the element at position idx
    trajectories = trajectories[: idx + 1]
    # sanity check
    assert sum(len(traj) for traj in trajectories) >= steps
    return trajectories


class PreferenceModel(nn.Module):
    """Class to convert two fragments' rewards into preference probability."""

    def __init__(
        self,
        model: reward_nets.RewardNet,
        noise_prob: float = 0.0,
        discount_factor: float = 1.0,
        threshold: float = 50,
    ) -> None:
        """Create Preference Prediction Model.

        Args:
            model: base model to compute reward.
            noise_prob: assumed probability with which the preference
                is uniformly random (used for the model of preference generation
                that is used for the loss).
            discount_factor: the model of preference generation uses a softmax
                of returns as the probability that a fragment is preferred.
                This is the discount factor used to calculate those returns.
                Default is 1, i.e. undiscounted sums of rewards (which is what
                the DRLHP paper uses).
            threshold: the preference model used to compute the loss contains
                a softmax of returns. To avoid overflows, we clip differences
                in returns that are above this threshold. This threshold
                is therefore in logspace. The default value of 50 means
                that probabilities below 2e-22 are rounded up to 2e-22.

        Raises:
            ValueError: if `RewardEnsemble` is wrapped around a class
                other than `AddSTDRewardWrapper`.
        """
        super().__init__()
        self.model = model
        self.noise_prob = noise_prob
        self.discount_factor = discount_factor
        self.threshold = threshold
        base_model = get_base_model(model)
        self.ensemble_model = None
        # if the base model is an ensemble model, then keep the base model as
        # model to get rewards from all networks
        if isinstance(base_model, reward_nets.RewardEnsemble):
            # reward_model may include an AddSTDRewardWrapper for RL training; but we
            # must train directly on the base model for reward model training.
            is_base = model is base_model
            is_std_wrapper = (
                isinstance(model, reward_nets.AddSTDRewardWrapper)
                and model.base is base_model
            )

            if not (is_base or is_std_wrapper):
                raise ValueError(
                    "RewardEnsemble can only be wrapped"
                    f" by AddSTDRewardWrapper but found {type(model).__name__}.",
                )
            self.ensemble_model = base_model
            self.member_pref_models = []
            for member in self.ensemble_model.members:
                member_pref_model = PreferenceModel(
                    cast(reward_nets.RewardNet, member),  # nn.ModuleList is not generic
                    self.noise_prob,
                    self.discount_factor,
                    self.threshold,
                )
                self.member_pref_models.append(member_pref_model)

    def forward(
        self,
        fragment_pairs: Sequence[TrajectoryPair],
    ) -> Tuple[th.Tensor, Optional[th.Tensor]]:
        """Computes the preference probability of the first fragment for all pairs.

        Note: This function passes the gradient through for non-ensemble models.
              For an ensemble model, this function should not be used for loss
              calculation. It can be used in case where passing the gradient is not
              required such as during active selection or inference time.
              Therefore, the EnsembleTrainer passes each member network through this
              function instead of passing the EnsembleNetwork object with the use of
              `ensemble_member_index`.

        Args:
            fragment_pairs: batch of pair of fragments.

        Returns:
            A tuple with the first element as the preference probabilities for the
            first fragment for all fragment pairs given by the network(s).
            If the ground truth rewards are available, it also returns gt preference
            probabilities in the second element of the tuple (else None).
            Reward probability shape - (num_fragment_pairs, ) for non-ensemble reward
            network and (num_fragment_pairs, num_networks) for an ensemble of networks.

        """
        probs = th.empty(len(fragment_pairs), dtype=th.float32)
        gt_reward_available = _trajectory_pair_includes_reward(fragment_pairs[0])
        if gt_reward_available:
            gt_probs = th.empty(len(fragment_pairs), dtype=th.float32)
        for i, fragment in enumerate(fragment_pairs):
            frag1, frag2 = fragment
            trans1 = rollout.flatten_trajectories([frag1])
            trans2 = rollout.flatten_trajectories([frag2])
            rews1 = self.rewards(trans1)
            rews2 = self.rewards(trans2)
            probs[i] = self.probability(rews1, rews2)
            if gt_reward_available:
                frag1 = cast(TrajectoryWithRew, frag1)
                frag2 = cast(TrajectoryWithRew, frag2)
                gt_rews_1 = th.from_numpy(frag1.rews)
                gt_rews_2 = th.from_numpy(frag2.rews)
                gt_probs[i] = self.probability(gt_rews_1, gt_rews_2)

        return probs, (gt_probs if gt_reward_available else None)

    def rewards(self, transitions: Transitions) -> th.Tensor:
        """Computes the reward for all transitions.

        Args:
            transitions: batch of obs-act-obs-done for a fragment of a trajectory.

        Returns:
            The reward given by the network(s) for all the transitions.
            Shape - (num_transitions, ) for Single reward network and
            (num_transitions, num_networks) for ensemble of networks.
        """
        state = transitions.obs
        action = transitions.acts
        next_state = transitions.next_obs
        done = transitions.dones
        if self.ensemble_model is not None:
            rews_np = self.ensemble_model.predict_processed_all(
                state,
                action,
                next_state,
                done,
            )
            assert rews_np.shape == (len(state), self.ensemble_model.num_members)
            rews = util.safe_to_tensor(rews_np).to(self.ensemble_model.device)
        else:
            preprocessed = self.model.preprocess(state, action, next_state, done)
            save_cuda_memory = True
            if save_cuda_memory:
                batch_size = state.shape[0]
                fitting_size = 4

                rews = th.cat(
                    [
                        self.model(*(preprocessed[0][i : i + fitting_size], 1, 2, 3))
                        for i in range(0, batch_size, fitting_size)
                    ]
                )
            else:
                rews = self.model(*preprocessed)
            assert rews.shape == (len(state),)
        return rews

    def probability(self, rews1: th.Tensor, rews2: th.Tensor) -> th.Tensor:
        """Computes the Boltzmann rational probability the first trajectory is best.

        Args:
            rews1: array/matrix of rewards for the first trajectory fragment.
                matrix for ensemble models and array for non-ensemble models.
            rews2: array/matrix of rewards for the second trajectory fragment.
                matrix for ensemble models and array for non-ensemble models.

        Returns:
            The softmax of the difference between the (discounted) return of the
            first and second trajectory.
            Shape - (num_ensemble_members, ) for ensemble model and
            () for non-ensemble model which is a torch scalar.
        """
        # check rews has correct shape based on the model
        expected_dims = 2 if self.ensemble_model is not None else 1
        assert rews1.ndim == rews2.ndim == expected_dims
        # First, we compute the difference of the returns of
        # the two fragments. We have a special case for a discount
        # factor of 1 to avoid unnecessary computation (especially
        # since this is the default setting).
        if self.discount_factor == 1:
            returns_diff = (rews2 - rews1).sum(axis=0)  # type: ignore[call-overload]
        else:
<<<<<<< HEAD
            discounts = self.discount_factor ** th.arange(len(rews1)).to(rews1.device)
            if self.is_ensemble:
=======
            discounts = self.discount_factor ** th.arange(len(rews1))
            if self.ensemble_model is not None:
>>>>>>> 8fd19de2
                discounts = discounts.reshape(-1, 1)
            returns_diff = (discounts * (rews2 - rews1)).sum(axis=0)
        # Clip to avoid overflows (which in particular may occur
        # in the backwards pass even if they do not in the forward pass).
        returns_diff = th.clip(returns_diff, -self.threshold, self.threshold)
        # We take the softmax of the returns. model_probability
        # is the first dimension of that softmax, representing the
        # probability that fragment 1 is preferred.
        model_probability = 1 / (1 + returns_diff.exp())
        probability = self.noise_prob * 0.5 + (1 - self.noise_prob) * model_probability
        if self.ensemble_model is not None:
            assert probability.shape == (self.model.num_members,)
        else:
            assert probability.shape == ()
        return probability


class Fragmenter(abc.ABC):
    """Class for creating pairs of trajectory fragments from a set of trajectories."""

    def __init__(self, custom_logger: Optional[imit_logger.HierarchicalLogger] = None):
        """Initialize the fragmenter.

        Args:
            custom_logger: Where to log to; if None (default), creates a new logger.
        """
        self.logger = custom_logger or imit_logger.configure()

    @abc.abstractmethod
    def __call__(
        self,
        trajectories: Sequence[TrajectoryWithRew],
        fragment_length: int,
        num_pairs: int,
    ) -> Sequence[TrajectoryWithRewPair]:
        """Create fragment pairs out of a sequence of trajectories.

        Args:
            trajectories: collection of trajectories that will be split up into
                fragments
            fragment_length: the length of each sampled fragment
            num_pairs: the number of fragment pairs to sample

        Returns:
            a sequence of fragment pairs
        """  # noqa: DAR202


class RandomFragmenter(Fragmenter):
    """Sample fragments of trajectories uniformly at random with replacement.

    Note that each fragment is part of a single episode and has a fixed
    length. This leads to a bias: transitions at the beginning and at the
    end of episodes are less likely to occur as part of fragments (this affects
    the first and last fragment_length transitions).

    An additional bias is that trajectories shorter than the desired fragment
    length are never used.
    """

    def __init__(
        self,
        rng: np.random.Generator,
        warning_threshold: int = 10,
        custom_logger: Optional[imit_logger.HierarchicalLogger] = None,
    ) -> None:
        """Initialize the fragmenter.

        Args:
            rng: the random number generator
            warning_threshold: give a warning if the number of available
                transitions is less than this many times the number of
                required samples. Set to 0 to disable this warning.
            custom_logger: Where to log to; if None (default), creates a new logger.
        """
        super().__init__(custom_logger)
        self.rng = rng
        self.warning_threshold = warning_threshold

    def __call__(
        self,
        trajectories: Sequence[TrajectoryWithRew],
        fragment_length: int,
        num_pairs: int,
    ) -> Sequence[TrajectoryWithRewPair]:
        fragments: List[TrajectoryWithRew] = []

        prev_num_trajectories = len(trajectories)
        # filter out all trajectories that are too short
        trajectories = [traj for traj in trajectories if len(traj) >= fragment_length]
        if len(trajectories) == 0:
            raise ValueError(
                "No trajectories are long enough for the desired fragment length "
                f"of {fragment_length}.",
            )
        num_discarded = prev_num_trajectories - len(trajectories)
        if num_discarded:
            self.logger.log(
                f"Discarded {num_discarded} out of {prev_num_trajectories} "
                "trajectories because they are shorter than the desired length "
                f"of {fragment_length}.",
            )

        weights = [len(traj) for traj in trajectories]

        # number of transitions that will be contained in the fragments
        num_transitions = 2 * num_pairs * fragment_length
        if sum(weights) < num_transitions:
            self.logger.warn(
                "Fewer transitions available than needed for desired number "
                "of fragment pairs. Some transitions will appear multiple times.",
            )
        elif (
            self.warning_threshold
            and sum(weights) < self.warning_threshold * num_transitions
        ):
            # If the number of available transitions is not much larger
            # than the number of requires ones, we already give a warning.
            # But only if self.warning_threshold is non-zero.
            self.logger.warn(
                f"Samples will contain {num_transitions} transitions in total "
                f"and only {sum(weights)} are available. "
                f"Because we sample with replacement, a significant number "
                "of transitions are likely to appear multiple times.",
            )

        # we need two fragments for each comparison
        for _ in range(2 * num_pairs):
            # NumPy's annotation here is overly-conservative, but this works at runtime
            traj = self.rng.choice(
                trajectories,  # type: ignore[arg-type]
                p=np.array(weights) / sum(weights),
            )
            n = len(traj)
            start = self.rng.integers(0, n - fragment_length, endpoint=True)
            end = start + fragment_length
            terminal = (end == n) and traj.terminal
            fragment = TrajectoryWithRew(
                obs=traj.obs[start : end + 1],
                acts=traj.acts[start:end],
                infos=traj.infos[start:end] if traj.infos is not None else None,
                rews=traj.rews[start:end],
                terminal=terminal,
            )
            fragments.append(fragment)
        # fragments is currently a list of single fragments. We want to pair up
        # fragments to get a list of (fragment1, fragment2) tuples. To do so,
        # we create a single iterator of the list and zip it with itself:
        iterator = iter(fragments)
        return list(zip(iterator, iterator))


class MineRLFragmenter(Fragmenter):
    """Sample fragments of trajectories from MineRL envs
    Never query a comparison between fragments of the same trajcetories.
    """

    def __init__(
        self,
        seed: Optional[float] = None,
        warning_threshold: int = 10,
        custom_logger: Optional[imit_logger.HierarchicalLogger] = None,
    ):
        """Initialize the fragmenter.

        Args:
            seed: an optional seed for the internal RNG
            warning_threshold: give a warning if the number of available
                transitions is less than this many times the number of
                required samples. Set to 0 to disable this warning.
            custom_logger: Where to log to; if None (default), creates a new logger.
        """
        super().__init__(custom_logger)
        self.rng = random.Random(seed)
        self.warning_threshold = warning_threshold

    def __call__(
        self,
        trajectories: Sequence[TrajectoryWithRew],
        fragment_length: int,
        num_pairs: int,
    ) -> Sequence[TrajectoryWithRewPair]:
        fragments1: List[TrajectoryWithRew] = []
        fragments2: List[TrajectoryWithRew] = []

        prev_num_trajectories = len(trajectories)
        if prev_num_trajectories < 2:
            raise ValueError("Not enough trajectories to fragment.")

        # filter out all trajectories that are too short
        trajectories = [traj for traj in trajectories if len(traj) >= fragment_length]
        if len(trajectories) == 0:
            raise ValueError(
                "No trajectories are long enough for the desired fragment length "
                f"of {fragment_length}.",
            )
        num_discarded = prev_num_trajectories - len(trajectories)
        if num_discarded:
            self.logger.log(
                f"Discarded {num_discarded} out of {prev_num_trajectories} "
                "trajectories because they are shorter than the desired length "
                f"of {fragment_length}.",
            )

        weights = [len(traj) for traj in trajectories]

        # number of transitions that will be contained in the fragments
        num_transitions = 2 * num_pairs * fragment_length
        if sum(weights) < num_transitions:
            self.logger.warn(
                "Fewer transitions available than needed for desired number "
                "of fragment pairs. Some transitions will appear multiple times.",
            )
        elif (
            self.warning_threshold
            and sum(weights) < self.warning_threshold * num_transitions
        ):
            # If the number of available transitions is not much larger
            # than the number of requires ones, we already give a warning.
            # But only if self.warning_threshold is non-zero.
            self.logger.warn(
                f"Samples will contain {num_transitions} transitions in total "
                f"and only {sum(weights)} are available. "
                f"Because we sample with replacement, a significant number "
                "of transitions are likely to appear multiple times.",
            )

        # we need two fragments for each comparison
        for _ in range(num_pairs):
            trajs = util.weighted_sample_without_replacement(
                trajectories, weights, 2, rng=self.rng
            )
            # trajs = self.rng.sample(trajectories, weights, k=2)
            n1 = len(trajs[0])
            n2 = len(trajs[1])
            start1 = n1 - fragment_length
            start2 = n2 - fragment_length
            end1 = n1
            end2 = n2
            terminal1 = trajs[0].terminal
            terminal2 = trajs[1].terminal
            fragment1 = TrajectoryWithRew(
                obs=trajs[0].obs[start1 : end1 + 1],
                acts=trajs[0].acts[start1:end1],
                infos=trajs[0].infos[start1:end1]
                if trajs[0].infos is not None
                else None,
                rews=trajs[0].rews[start1:end1],
                terminal=terminal1,
            )
            fragment2 = TrajectoryWithRew(
                obs=trajs[1].obs[start2 : end2 + 1],
                acts=trajs[1].acts[start2:end2],
                infos=trajs[1].infos[start2:end2]
                if trajs[1].infos is not None
                else None,
                rews=trajs[1].rews[start2:end2],
                terminal=terminal2,
            )
            fragments1.append(fragment1)
            fragments2.append(fragment2)
        return list(zip(fragments1, fragments2))


class ActiveSelectionFragmenter(Fragmenter):
    """Sample fragments of trajectories based on active selection.

    Actively picks the fragment pairs with the highest uncertainty (variance)
    of rewards/probabilties/predictions from ensemble model.
    """

    def __init__(
        self,
        preference_model: PreferenceModel,
        base_fragmenter: Fragmenter,
        fragment_sample_factor: float,
        uncertainty_on: str = "logits",
        custom_logger: Optional[imit_logger.HierarchicalLogger] = None,
    ) -> None:
        """Initialize the active selection fragmenter.

        Args:
            preference_model: an ensemble model that predicts the
                preference of the first fragment over the other.
            base_fragmenter: fragmenter instance to get
                fragment pairs from trajectories
            fragment_sample_factor: the factor of the number of
                fragment pairs to sample from the base_fragmenter
            uncertainty_on: the variable to calculate the variance on.
                Can be logit|probability|label.
            custom_logger: Where to log to; if None (default), creates a new logger.

        Raises:
            ValueError: Preference model not wrapped over an ensemble of networks.
        """
        super().__init__(custom_logger=custom_logger)
        if preference_model.ensemble_model is None:
            raise ValueError(
                "PreferenceModel not wrapped over an ensemble of networks.",
            )
        self.preference_model = preference_model
        self.base_fragmenter = base_fragmenter
        self.fragment_sample_factor = fragment_sample_factor
        self._uncertainty_on = uncertainty_on
        if not (uncertainty_on in ["logit", "probability", "label"]):
            self.raise_uncertainty_on_not_supported()

    @property
    def uncertainty_on(self) -> str:
        return self._uncertainty_on

    def raise_uncertainty_on_not_supported(self) -> NoReturn:
        raise ValueError(
            f"""{self.uncertainty_on} not supported.
            `uncertainty_on` should be from `logit`, `probability`, or `label`""",
        )

    def __call__(
        self,
        trajectories: Sequence[TrajectoryWithRew],
        fragment_length: int,
        num_pairs: int,
    ) -> Sequence[TrajectoryWithRewPair]:
        # sample a large number (self.fragment_sample_factor*num_pairs)
        # of fragments from all the trajectories
        fragments_to_sample = int(self.fragment_sample_factor * num_pairs)
        fragment_pairs = self.base_fragmenter(
            trajectories=trajectories,
            fragment_length=fragment_length,
            num_pairs=fragments_to_sample,
        )
        var_estimates = np.zeros(len(fragment_pairs))
        for i, fragment in enumerate(fragment_pairs):
            frag1, frag2 = fragment
            trans1 = rollout.flatten_trajectories([frag1])
            trans2 = rollout.flatten_trajectories([frag2])
            with th.no_grad():
                rews1 = self.preference_model.rewards(trans1)
                rews2 = self.preference_model.rewards(trans2)
            var_estimate = self.variance_estimate(rews1, rews2)
            var_estimates[i] = var_estimate
        fragment_idxs = np.argsort(var_estimates)[::-1]  # sort in descending order
        # return fragment pairs that have the highest uncertainty
        return [fragment_pairs[idx] for idx in fragment_idxs[:num_pairs]]

    def variance_estimate(self, rews1: th.Tensor, rews2: th.Tensor) -> float:
        """Gets the variance estimate from the rewards of a fragment pair.

        Args:
            rews1: rewards obtained by all the ensemble models for the first fragment.
                Shape - (fragment_length, num_ensemble_members)
            rews2: rewards obtained by all the ensemble models for the second fragment.
                Shape - (fragment_length, num_ensemble_members)

        Returns:
            the variance estimate based on the `uncertainty_on` flag.
        """
        if self.uncertainty_on == "logit":
            returns1, returns2 = rews1.sum(0), rews2.sum(0)
            var_estimate = (returns1 - returns2).var().item()
        else:  # uncertainty_on is probability or label
            probs = self.preference_model.probability(rews1, rews2)
            probs_np = probs.cpu().numpy()
            assert probs_np.shape == (self.preference_model.model.num_members,)
            if self.uncertainty_on == "probability":
                var_estimate = probs_np.var()
            elif self.uncertainty_on == "label":  # uncertainty_on is label
                preds = (probs_np > 0.5).astype(np.float32)
                # probability estimate of Bernoulli random variable
                prob_estimate = preds.mean()
                # variance estimate of Bernoulli random variable
                var_estimate = prob_estimate * (1 - prob_estimate)
            else:
                self.raise_uncertainty_on_not_supported()
        return var_estimate


class PreferenceQuerent(abc.ABC):
    def __init__(
        self,
        seed: Optional[int] = None,
        custom_logger: Optional[imit_logger.HierarchicalLogger] = None,
    ):
        """Initializes the preference gatherer.

        Args:
            seed: seed for the internal RNG, if applicable
            custom_logger: Where to log to; if None (default), creates a new logger.
        """
        # The random seed isn't used here, but it's useful to have this
        # as an argument nevertheless because that means we can always
        # pass in a seed in training scripts (without worrying about whether
        # the PreferenceGatherer we use needs one).
        del seed
        self.logger = custom_logger or imit_logger.configure()

    def __call__(self, fragment_pairs: Sequence[TrajectoryWithRewPair]) -> None:
        """Queries a teacher for their preferences.

        Args:
            fragment_pairs: sequence of pairs of trajectory fragments (the queries)

        Returns:
            None. Preferences are assumed to be answered asynchronously.

            Note: When preferences are gathered synchronously, e.g. with the `SyntheticGatherer`,
            use `DummyPreferenceQuerent`.
        """  # noqa: DAR202


class DummyPreferenceQuerent(PreferenceQuerent):
    def __call__(self, fragment_pairs: Sequence[TrajectoryWithRewPair]) -> None:
        pass


class PreferenceGatherer(abc.ABC):
    """Base class for gathering preference comparisons between trajectory fragments."""

    def __init__(
        self,
        rng: Optional[np.random.Generator] = None,
        custom_logger: Optional[imit_logger.HierarchicalLogger] = None,
    ) -> None:
        """Initializes the preference gatherer.

        Args:
            rng: random number generator, if applicable.
            custom_logger: Where to log to; if None (default), creates a new logger.
        """
        # The random seed isn't used here, but it's useful to have this
        # as an argument nevertheless because that means we can always
        # pass in a seed in training scripts (without worrying about whether
        # the PreferenceGatherer we use needs one).
        del rng
        self.logger = custom_logger or imit_logger.configure()

    @abc.abstractmethod
    def __call__(
        self, fragment_pairs: Sequence[TrajectoryPair]
    ) -> Tuple[Sequence[TrajectoryPair], np.ndarray]:
        """Gathers the probabilities that fragment 1 is preferred in `fragment_pairs`.

        Args:
            fragment_pairs: sequence of pairs of trajectory fragments

        Returns:
            A numpy array with shape (b, ), where b is the length of the input
            (i.e. batch size). Each item in the array is the probability that
            fragment 1 is preferred over fragment 2 for the corresponding
            pair of fragments.

            Note that for human feedback, these probabilities are simply 0 or 1
            (or 0.5 in case of indifference), but synthetic models may yield other
            probabilities.
        """  # noqa: DAR202


class SyntheticGatherer(PreferenceGatherer):
    """Computes synthetic preferences using ground-truth environment rewards."""

    def __init__(
        self,
        temperature: float = 1,
        discount_factor: float = 1,
        sample: bool = True,
        rng: Optional[np.random.Generator] = None,
        threshold: float = 50,
        custom_logger: Optional[imit_logger.HierarchicalLogger] = None,
    ) -> None:
        """Initialize the synthetic preference gatherer.

        Args:
            temperature: the preferences are sampled from a softmax, this is
                the temperature used for sampling. temperature=0 leads to deterministic
                results (for equal rewards, 0.5 will be returned).
            discount_factor: discount factor that is used to compute
                how good a fragment is. Default is to use undiscounted
                sums of rewards (as in the DRLHP paper).
            sample: if True (default), the preferences are 0 or 1, sampled from
                a Bernoulli distribution (or 0.5 in the case of ties with zero
                temperature). If False, then the underlying Bernoulli probabilities
                are returned instead.
            rng: random number generator, only used if
                ``temperature > 0`` and ``sample=True``
            threshold: preferences are sampled from a softmax of returns.
                To avoid overflows, we clip differences in returns that are
                above this threshold (after multiplying with temperature).
                This threshold is therefore in logspace. The default value
                of 50 means that probabilities below 2e-22 are rounded up to 2e-22.
            custom_logger: Where to log to; if None (default), creates a new logger.

        Raises:
            ValueError: if `sample` is true and no random state is provided.
        """
        super().__init__(custom_logger=custom_logger)
        self.temperature = temperature
        self.discount_factor = discount_factor
        self.sample = sample
        self.rng = rng
        self.threshold = threshold

<<<<<<< HEAD
    def __call__(
        self, fragment_pairs: Sequence[TrajectoryWithRewPair]
    ) -> Tuple[Sequence[TrajectoryWithRewPair], np.ndarray]:
=======
        if self.sample and self.rng is None:
            raise ValueError("If `sample` is True, then `rng` must be provided.")

    def __call__(self, fragment_pairs: Sequence[TrajectoryWithRewPair]) -> np.ndarray:
>>>>>>> 8fd19de2
        """Computes probability fragment 1 is preferred over fragment 2."""
        returns1, returns2 = self._reward_sums(fragment_pairs)
        if self.temperature == 0:
            return (np.sign(returns1 - returns2) + 1) / 2

        returns1 /= self.temperature
        returns2 /= self.temperature

        # clip the returns to avoid overflows in the softmax below
        returns_diff = np.clip(returns2 - returns1, -self.threshold, self.threshold)
        # Instead of computing exp(rews1) / (exp(rews1) + exp(rews2)) directly,
        # we divide enumerator and denominator by exp(rews1) to prevent overflows:
        model_probs = 1 / (1 + np.exp(returns_diff))
        # Compute the mean binary entropy. This metric helps estimate
        # how good we can expect the performance of the learned reward
        # model to be at predicting preferences.
        entropy = -(
            special.xlogy(model_probs, model_probs)
            + special.xlogy(1 - model_probs, 1 - model_probs)
        ).mean()
        self.logger.record("entropy", entropy)

        if self.sample:
<<<<<<< HEAD
            return fragment_pairs, self.rng.binomial(n=1, p=model_probs).astype(
                np.float32
            )
        return fragment_pairs, model_probs
=======
            assert self.rng is not None
            return self.rng.binomial(n=1, p=model_probs).astype(np.float32)
        return model_probs
>>>>>>> 8fd19de2

    def _reward_sums(self, fragment_pairs) -> Tuple[np.ndarray, np.ndarray]:
        rews1, rews2 = zip(
            *[
                (
                    rollout.discounted_sum(f1.rews, self.discount_factor),
                    rollout.discounted_sum(f2.rews, self.discount_factor),
                )
                for f1, f2 in fragment_pairs
            ],
        )
        return np.array(rews1, dtype=np.float32), np.array(rews2, dtype=np.float32)


<<<<<<< HEAD
class PrefCollectGatherer(PreferenceGatherer):
    def __init__(
        self,
        pref_collect_address: str,
        video_output_dir: str,
        video_fps: str = 20,
        custom_logger: Optional[imit_logger.HierarchicalLogger] = None,
    ):
        super().__init__(custom_logger)
        self.query_endpoint = pref_collect_address + "/preferences/query/"
        self.video_output_dir = video_output_dir
        self.frames_per_second = video_fps
        self.pending_queries = {}

        # create video directory
        os.makedirs(self.video_output_dir, exist_ok=True)

    def __call__(
        self, fragment_pairs: Sequence[TrajectoryPair]
    ) -> Tuple[Sequence[TrajectoryPair], np.ndarray]:

        new_queries = {str(uuid.uuid4()): query for query in fragment_pairs}

        for query_id, query in new_queries.items():
            self._write_fragment_video(query[0], name=f"{query_id}-left")
            self._write_fragment_video(query[1], name=f"{query_id}-right")
            requests.put(
                self.query_endpoint + query_id, json={"uuid": "{}".format(query_id)}
            )

        self.pending_queries = {**self.pending_queries, **new_queries}

        gathered_queries = []
        gathered_preferences = []

        for query_id, query in list(self.pending_queries.items()):

            preference = self._gather_preference(query_id)

            if preference is not None:
                if 0 <= preference <= 1:
                    gathered_queries.append(query)
                    gathered_preferences.append(preference)
                del self.pending_queries[query_id]
            else:
                random_preferences = True
                if random_preferences:
                    preference = random.choices([0.0, 1.0, 0.5])[0]
                    gathered_queries.append(query)
                    gathered_preferences.append(preference)

        return gathered_queries, np.array(gathered_preferences, dtype=np.float32)

    def _write_fragment_video(self, fragment, name: str) -> None:

        output_file_name = f"{self.video_output_dir}{name}.mp4"
        frame_shape = self._get_frame_shape(fragment)

        video_writer = util.FFMPEGVideo(output_file_name, frame_shape)

        # make videos from original observations if possible
        if "original_obs" in fragment.infos[0]:
            frames = []
            for i in range(len(fragment.infos)):
                frames.append(fragment.infos[i]["original_obs"]["pov"])
                # del fragment.infos[i]["original_obs"]
        else:
            # self.logger.log("'original_obs' not in infos dict.")
            frames = fragment.obs

        for frame in frames:
            # transform into RGB array
            if frame.shape[-1] < 3:
                missing_channels = 3 - frame.shape[-1]
                frame = np.concatenate(
                    [frame] + missing_channels * [frame[..., -1][..., None]], axis=-1
                )

            video_writer.add_frame(frame)

        video_writer.save(fps=self.frames_per_second)
        video_writer.to_webm()

    @staticmethod
    def _get_frame_shape(fragment) -> Tuple[int, int]:
        if "original_obs" in fragment.infos[0]:
            single_frame = np.array(fragment.infos[0]["original_obs"]["pov"])
        else:
            single_frame = np.array(fragment.obs[0])
        return single_frame.shape[1], single_frame.shape[0]

    def _gather_preference(self, query_id):
        answered_query = requests.get(self.query_endpoint + query_id).json()
        return answered_query["label"]


class PreferenceDataset(th.utils.data.Dataset):
=======
class PreferenceDataset(data_th.Dataset):
>>>>>>> 8fd19de2
    """A PyTorch Dataset for preference comparisons.

    Each item is a tuple consisting of two trajectory fragments
    and a probability that fragment 1 is preferred over fragment 2.

    This dataset is meant to be generated piece by piece during the
    training process, which is why data can be added via the .push()
    method.
    """

    def __init__(self, max_size: Optional[int] = None) -> None:
        """Builds an empty PreferenceDataset.

        Args:
            max_size: Maximum number of preference comparisons to store in the dataset.
                If None (default), the dataset can grow indefinitely. Otherwise, the
                dataset acts as a FIFO queue, and the oldest comparisons are evicted
                when `push()` is called and the dataset is at max capacity.
        """
        self.fragments1: List[TrajectoryWithRew] = []
        self.fragments2: List[TrajectoryWithRew] = []
        self.max_size = max_size
        self.preferences: np.ndarray = np.array([])

    def push(
        self,
        fragments: Sequence[TrajectoryWithRewPair],
        preferences: np.ndarray,
    ) -> None:
        """Add more samples to the dataset.

        Args:
            fragments: list of pairs of trajectory fragments to add
            preferences: corresponding preference probabilities (probability
                that fragment 1 is preferred over fragment 2)

        Raises:
            ValueError: `preferences` shape does not match `fragments` or
                has non-float32 dtype.
        """
        fragments1, fragments2 = zip(*fragments)
        if preferences.shape != (len(fragments),):
            raise ValueError(
                f"Unexpected preferences shape {preferences.shape}, "
                f"expected {(len(fragments),)}",
            )
        if preferences.dtype != np.float32:
            raise ValueError("preferences should have dtype float32")

        self.fragments1.extend(fragments1)
        self.fragments2.extend(fragments2)
        self.preferences = np.concatenate((self.preferences, preferences))

        # Evict old samples if the dataset is at max capacity
        if self.max_size is not None:
            extra = len(self.preferences) - self.max_size
            if extra > 0:
                self.fragments1 = self.fragments1[extra:]
                self.fragments2 = self.fragments2[extra:]
                self.preferences = self.preferences[extra:]

    @overload
    def __getitem__(self, key: int) -> Tuple[TrajectoryWithRewPair, float]:
        pass

    @overload
    def __getitem__(
        self,
        key: slice,
    ) -> Tuple[types.Pair[Sequence[TrajectoryWithRew]], Sequence[float]]:
        pass

    def __getitem__(self, key):
        return (self.fragments1[key], self.fragments2[key]), self.preferences[key]

    def __len__(self) -> int:
        assert len(self.fragments1) == len(self.fragments2) == len(self.preferences)
        return len(self.fragments1)

    def save(self, path: AnyPath) -> None:
        with open(path, "wb") as file:
            pickle.dump(self, file)

    @staticmethod
    def load(path: AnyPath) -> "PreferenceDataset":
        with open(path, "rb") as file:
            return pickle.load(file)


def preference_collate_fn(
    batch: Sequence[Tuple[TrajectoryWithRewPair, float]],
) -> Tuple[Sequence[TrajectoryWithRewPair], np.ndarray]:
    # Filter out damaged trajectories
    batch = list(filter(lambda x: x is not None, batch))
    fragment_pairs, preferences = zip(*batch)
    return list(fragment_pairs), np.array(preferences)


class LossAndMetrics(NamedTuple):
    """Loss and auxiliary metrics for reward network training."""

    loss: th.Tensor
    metrics: Mapping[str, th.Tensor]


class RewardLoss(nn.Module, abc.ABC):
    """A loss function over preferences."""

    @abc.abstractmethod
    def forward(
        self,
        fragment_pairs: Sequence[TrajectoryPair],
        preferences: np.ndarray,
        preference_model: PreferenceModel,
    ) -> LossAndMetrics:
        """Computes the loss.

        Args:
            fragment_pairs: Batch consisting of pairs of trajectory fragments.
            preferences: The probability that the first fragment is preferred
                over the second. Typically 0, 1 or 0.5 (tie).
            preference_model: model to predict the preferred fragment from a pair.

        Returns: # noqa: DAR202
            loss: the loss
            metrics: a dictionary of metrics that can be logged
        """


def _trajectory_pair_includes_reward(fragment_pair: TrajectoryPair) -> bool:
    """Return true if and only if both fragments in the pair include rewards."""
    frag1, frag2 = fragment_pair
    return isinstance(frag1, TrajectoryWithRew) and isinstance(frag2, TrajectoryWithRew)


class CrossEntropyRewardLoss(RewardLoss):
    """Compute the cross entropy reward loss."""

    def __init__(self) -> None:
        """Create cross entropy reward loss."""
        super().__init__()

    def forward(
        self,
        fragment_pairs: Sequence[TrajectoryPair],
        preferences: np.ndarray,
        preference_model: PreferenceModel,
    ) -> LossAndMetrics:
        """Computes the loss.

        Args:
            fragment_pairs: Batch consisting of pairs of trajectory fragments.
            preferences: The probability that the first fragment is preferred
                over the second. Typically 0, 1 or 0.5 (tie).
            preference_model: model to predict the preferred fragment from a pair.

        Returns:
            The cross-entropy loss between the probability predicted by the
                reward model and the target probabilities in `preferences`. Metrics
                are accuracy, and gt_reward_loss, if the ground truth reward is
                available.
        """
        probs, gt_probs = preference_model(fragment_pairs)
        # TODO(ejnnr): Here and below, > 0.5 is problematic
        #  because getting exactly 0.5 is actually somewhat
        #  common in some environments (as long as sample=False or temperature=0).
        #  In a sense that "only" creates class imbalance
        #  but it's still misleading.
        predictions = probs > 0.5
        preferences_th = th.as_tensor(preferences, dtype=th.float32)
        ground_truth = preferences_th > 0.5
        metrics = {}
        metrics["accuracy"] = (predictions == ground_truth).float().mean()
        if gt_probs is not None:
            metrics["gt_reward_loss"] = th.nn.functional.binary_cross_entropy(
                gt_probs,
                preferences_th,
            )
        metrics = {key: value.detach().cpu() for key, value in metrics.items()}
        return LossAndMetrics(
            loss=th.nn.functional.binary_cross_entropy(probs, preferences_th),
            metrics=metrics,
        )


class RewardTrainer(abc.ABC):
    """Abstract base class for training reward models using preference comparisons.

    This class contains only the actual reward model training code,
    it is not responsible for gathering trajectories and preferences
    or for agent training (see :class: `PreferenceComparisons` for that).
    """

    def __init__(
        self,
        preference_model: PreferenceModel,
        custom_logger: Optional[imit_logger.HierarchicalLogger] = None,
    ) -> None:
        """Initialize the reward trainer.

        Args:
            preference_model: the preference model to train the reward network.
            custom_logger: Where to log to; if None (default), creates a new logger.
        """
        self._preference_model = preference_model
        self._logger = custom_logger or imit_logger.configure()

    @property
    def logger(self) -> imit_logger.HierarchicalLogger:
        return self._logger

    @logger.setter
    def logger(self, custom_logger: imit_logger.HierarchicalLogger) -> None:
        self._logger = custom_logger

    def train(self, dataset: PreferenceDataset, epoch_multiplier: float = 1.0) -> None:
        """Train the reward model on a batch of fragment pairs and preferences.

        Args:
            dataset: the dataset of preference comparisons to train on.
            epoch_multiplier: how much longer to train for than usual
                (measured relatively).
        """
        with networks.training(self._preference_model.model):
            self._train(dataset, epoch_multiplier)

    @abc.abstractmethod
    def _train(self, dataset: PreferenceDataset, epoch_multiplier: float) -> None:
        """Train the reward model; see ``train`` for details."""


def _check_memory():
    import gc

    print("[INFO] Memory check")
    for obj in gc.get_objects():
        try:
            if th.is_tensor(obj) or (hasattr(obj, "data") and th.is_tensor(obj.data)):
                print(type(obj), obj.size())
        except:
            pass
    th.cuda.memory_summary()


class BasicRewardTrainer(RewardTrainer):
    """Train a basic reward model."""

    regularizer: Optional[regularizers.Regularizer]

    def __init__(
        self,
        preference_model: PreferenceModel,
        loss: RewardLoss,
        rng: np.random.Generator,
        batch_size: int = 32,
        minibatch_size: Optional[int] = None,
        epochs: int = 1,
        lr: float = 1e-3,
        custom_logger: Optional[imit_logger.HierarchicalLogger] = None,
        regularizer_factory: Optional[regularizers.RegularizerFactory] = None,
    ) -> None:
        """Initialize the reward model trainer.

        Args:
            preference_model: the preference model to train the reward network.
            loss: the loss to use
            rng: the random number generator to use for splitting the dataset into
                training and validation.
            batch_size: number of fragment pairs per batch
            minibatch_size: size of minibatch to calculate gradients over.
                The gradients are accumulated until `batch_size` examples
                are processed before making an optimization step. This
                is useful in GPU training to reduce memory usage, since
                fewer examples are loaded into memory at once,
                facilitating training with larger batch sizes, but is
                generally slower. Must be a factor of `batch_size`.
                Optional, defaults to `batch_size`.
            epochs: number of epochs in each training iteration (can be adjusted
                on the fly by specifying an `epoch_multiplier` in `self.train()`
                if longer training is desired in specific cases).
            lr: the learning rate
            custom_logger: Where to log to; if None (default), creates a new logger.
            regularizer_factory: if you would like to apply regularization during
                training, specify a regularizer factory here. The factory will be
                used to construct a regularizer. See
                ``imitation.regularization.RegularizerFactory`` for more details.

        Raises:
            ValueError: if the batch size is not a multiple of the minibatch size.
        """
        super().__init__(preference_model, custom_logger)
        self.loss = loss
        self.batch_size = batch_size
        self.minibatch_size = minibatch_size or batch_size
        if self.batch_size % self.minibatch_size != 0:
            raise ValueError("Batch size must be a multiple of minibatch size.")
        self.epochs = epochs
        self.optim = th.optim.AdamW(self._preference_model.parameters(), lr=lr)
        self.rng = rng
        self.regularizer = (
            regularizer_factory(optimizer=self.optim, logger=self.logger)
            if regularizer_factory is not None
            else None
        )

    def _make_data_loader(self, dataset: data_th.Dataset) -> data_th.DataLoader:
        """Make a dataloader."""
        return data_th.DataLoader(
            dataset,
            batch_size=self.minibatch_size,
            shuffle=True,
            collate_fn=preference_collate_fn,
        )

    @property
    def requires_regularizer_update(self) -> bool:
        """Whether the regularizer requires updating.

        Returns:
            If true, this means that a validation dataset will be used.
        """
        return self.regularizer is not None and self.regularizer.val_split is not None

    def _train(
        self,
        dataset: PreferenceDataset,
        epoch_multiplier: float = 1.0,
    ) -> None:
        """Trains for `epoch_multiplier * self.epochs` epochs over `dataset`."""
        if self.regularizer is not None and self.regularizer.val_split is not None:
            val_length = int(len(dataset) * self.regularizer.val_split)
            train_length = len(dataset) - val_length
            if val_length < 1 or train_length < 1:
                raise ValueError(
                    "Not enough data samples to split into training and validation, "
                    "or the validation split is too large/small. "
                    "Make sure you've generated enough initial preference data. "
                    "You can adjust this through initial_comparison_frac in "
                    "PreferenceComparisons.",
                )
            train_dataset, val_dataset = data_th.random_split(
                dataset,
                lengths=[train_length, val_length],
                # we convert the numpy generator to the pytorch generator.
                generator=th.Generator().manual_seed(util.make_seeds(self.rng)),
            )
            dataloader = self._make_data_loader(train_dataset)
            val_dataloader = self._make_data_loader(val_dataset)
        else:
            dataloader = self._make_data_loader(dataset)
            val_dataloader = None

        epochs = round(self.epochs * epoch_multiplier)

<<<<<<< HEAD
        for ep in tqdm(range(epochs), desc="Training reward model"):
            for fragment_pairs, preferences in tqdm(
                dataloader, desc=f"Training epoch {ep + 1}"
            ):
                _check_memory()
                self.optim.zero_grad()
                loss = self._training_inner_loop(fragment_pairs, preferences)
                loss.backward()
                self.optim.step()
=======
        assert epochs > 0, "Must train for at least one epoch."
        with self.logger.accumulate_means("reward"):
            for epoch_num in tqdm(range(epochs), desc="Training reward model"):
                with self.logger.add_key_prefix(f"epoch-{epoch_num}"):
                    train_loss = 0.0
                    accumulated_size = 0
                    self.optim.zero_grad()
                    for fragment_pairs, preferences in dataloader:
                        with self.logger.add_key_prefix("train"):
                            loss = self._training_inner_loop(
                                fragment_pairs,
                                preferences,
                            )

                            # Renormalise the loss to be averaged over
                            # the whole batch size instead of the
                            # minibatch size. If there is an incomplete
                            # batch, its gradients will be smaller,
                            # which may be helpful for stability.
                            loss *= len(fragment_pairs) / self.batch_size

                        train_loss += loss.item()
                        if self.regularizer:
                            self.regularizer.regularize_and_backward(loss)
                        else:
                            loss.backward()

                        accumulated_size += len(fragment_pairs)
                        if accumulated_size >= self.batch_size:
                            self.optim.step()
                            self.optim.zero_grad()
                            accumulated_size = 0
                    if accumulated_size != 0:
                        self.optim.step()  # if there remains an incomplete batch

                    if not self.requires_regularizer_update:
                        continue
                    assert val_dataloader is not None
                    assert self.regularizer is not None

                    val_loss = 0.0
                    for fragment_pairs, preferences in val_dataloader:
                        with self.logger.add_key_prefix("val"):
                            val_loss += self._training_inner_loop(
                                fragment_pairs,
                                preferences,
                            ).item()
                    self.regularizer.update_params(train_loss, val_loss)

        # after training all the epochs,
        # record also the final value in a separate key for easy access.
        keys = list(self.logger.name_to_value.keys())
        outer_prefix = self.logger.get_accumulate_prefixes()
        for key in keys:
            base_path = f"{outer_prefix}reward/"  # existing prefix + accum_means ctx
            epoch_path = f"mean/{base_path}epoch-{epoch_num}/"  # mean for last epoch
            final_path = f"{base_path}final/"  # path to record last epoch
            pattern = rf"{epoch_path}(.+)"
            if regex_match := re.match(pattern, key):
                (key_name,) = regex_match.groups()
                val = self.logger.name_to_value[key]
                new_key = f"{final_path}{key_name}"
                self.logger.record(new_key, val)
>>>>>>> 8fd19de2

    def _training_inner_loop(
        self,
        fragment_pairs: Sequence[TrajectoryPair],
        preferences: np.ndarray,
    ) -> th.Tensor:
        output = self.loss.forward(fragment_pairs, preferences, self._preference_model)
        loss = output.loss
        self.logger.record("loss", loss.item())
        for name, value in output.metrics.items():
            self.logger.record(name, value.item())
        return loss


class EnsembleTrainer(BasicRewardTrainer):
    """Train a reward ensemble."""

    def __init__(
        self,
        preference_model: PreferenceModel,
        loss: RewardLoss,
        rng: np.random.Generator,
        batch_size: int = 32,
        minibatch_size: Optional[int] = None,
        epochs: int = 1,
        lr: float = 1e-3,
        custom_logger: Optional[imit_logger.HierarchicalLogger] = None,
        regularizer_factory: Optional[regularizers.RegularizerFactory] = None,
    ) -> None:
        """Initialize the reward model trainer.

        Args:
            preference_model: the preference model to train the reward network.
            loss: the loss to use
            rng: random state for the internal RNG used in bagging
            batch_size: number of fragment pairs per batch
            minibatch_size: size of minibatch to calculate gradients over.
                The gradients are accumulated until `batch_size` examples
                are processed before making an optimization step. This
                is useful in GPU training to reduce memory usage, since
                fewer examples are loaded into memory at once,
                facilitating training with larger batch sizes, but is
                generally slower. Must be a factor of `batch_size`.
                Optional, defaults to `batch_size`.
            epochs: number of epochs in each training iteration (can be adjusted
                on the fly by specifying an `epoch_multiplier` in `self.train()`
                if longer training is desired in specific cases).
            lr: the learning rate
            custom_logger: Where to log to; if None (default), creates a new logger.
            regularizer_factory: A factory for creating a regularizer. If None,
                no regularization is used.

        Raises:
            TypeError: if model is not a RewardEnsemble.
        """
        if preference_model.ensemble_model is None:
            raise TypeError(
                "PreferenceModel of a RewardEnsemble expected by EnsembleTrainer.",
            )

        super().__init__(
            preference_model,
            loss=loss,
            batch_size=batch_size,
            minibatch_size=minibatch_size,
            epochs=epochs,
            lr=lr,
            custom_logger=custom_logger,
            rng=rng,
            regularizer_factory=regularizer_factory,
        )
        self.member_trainers = []
        for member_pref_model in self._preference_model.member_pref_models:
            reward_trainer = BasicRewardTrainer(
                member_pref_model,
                loss=loss,
                batch_size=batch_size,
                minibatch_size=minibatch_size,
                epochs=epochs,
                lr=lr,
                custom_logger=self.logger,
                regularizer_factory=regularizer_factory,
                rng=self.rng,
            )
            self.member_trainers.append(reward_trainer)

    @property
    def logger(self) -> imit_logger.HierarchicalLogger:
        return super().logger

    @logger.setter
    def logger(self, custom_logger: imit_logger.HierarchicalLogger) -> None:
        self._logger = custom_logger
        for member_trainer in self.member_trainers:
            member_trainer.logger = custom_logger

    def _train(self, dataset: PreferenceDataset, epoch_multiplier: float = 1.0) -> None:
        """Trains for `epoch_multiplier * self.epochs` epochs over `dataset`."""
        sampler = data_th.RandomSampler(
            dataset,
            replacement=True,
            num_samples=len(dataset),
            # we convert the numpy generator to the pytorch generator.
            generator=th.Generator().manual_seed(util.make_seeds(self.rng)),
        )
        for member_idx in range(len(self.member_trainers)):
            # sampler gives new indexes on every call
            bagging_dataset = data_th.Subset(dataset, list(sampler))
            with self.logger.add_accumulate_prefix(f"member-{member_idx}"):
                self.member_trainers[member_idx].train(
                    bagging_dataset,
                    epoch_multiplier=epoch_multiplier,
                )

        # average the metrics across the member models
        metrics = defaultdict(list)
        keys = list(self.logger.name_to_value.keys())
        for key in keys:
            if re.match(r"member-(\d+)/reward/(.+)", key) and "final" in key:
                val = self.logger.name_to_value[key]
                key_list = key.split("/")
                key_list.pop(0)
                metrics["/".join(key_list)].append(val)

        for k, v in metrics.items():
            self.logger.record(k, np.mean(v))
            self.logger.record(k + "_std", np.std(v))


def get_base_model(reward_model: reward_nets.RewardNet) -> reward_nets.RewardNet:
    base_model = reward_model
    while hasattr(base_model, "base"):
        base_model = cast(reward_nets.RewardNet, base_model.base)

    return base_model


def _make_reward_trainer(
    preference_model: PreferenceModel,
    loss: RewardLoss,
    rng: np.random.Generator,
    reward_trainer_kwargs: Optional[Mapping[str, Any]] = None,
) -> RewardTrainer:
    """Construct the correct type of reward trainer for this reward function."""
    if reward_trainer_kwargs is None:
        reward_trainer_kwargs = {}

    if preference_model.ensemble_model is not None:
        return EnsembleTrainer(
            preference_model,
            loss,
            rng=rng,
            **reward_trainer_kwargs,
        )
    else:
        return BasicRewardTrainer(
            preference_model,
            loss=loss,
            rng=rng,
            **reward_trainer_kwargs,
        )


QUERY_SCHEDULES: Dict[str, type_aliases.Schedule] = {
    "constant": lambda t: 1.0,
    "hyperbolic": lambda t: 1.0 / (1.0 + t),
    "inverse_quadratic": lambda t: 1.0 / (1.0 + t**2),
}


class PreferenceComparisons(base.BaseImitationAlgorithm):
    """Main interface for reward learning using preference comparisons."""

    def __init__(
        self,
        trajectory_generator: TrajectoryGenerator,
        reward_model: reward_nets.RewardNet,
        num_iterations: int,
        fragmenter: Optional[Fragmenter] = None,
        preference_gatherer: Optional[PreferenceGatherer] = None,
        reward_trainer: Optional[RewardTrainer] = None,
        comparison_queue_size: Optional[int] = None,
        fragment_length: int = 100,
        transition_oversampling: float = 1,
        initial_comparison_frac: float = 0.1,
        initial_epoch_multiplier: float = 200.0,
        custom_logger: Optional[imit_logger.HierarchicalLogger] = None,
        allow_variable_horizon: bool = False,
        rng: Optional[np.random.Generator] = None,
        query_schedule: Union[str, type_aliases.Schedule] = "hyperbolic",
    ) -> None:
        """Initialize the preference comparison trainer.

        The loggers of all subcomponents are overridden with the logger used
        by this class.

        Args:
            trajectory_generator: generates trajectories while optionally training
                an RL agent on the learned reward function (can also be a sampler
                from a static dataset of trajectories though).
            reward_model: a RewardNet instance to be used for learning the reward
            num_iterations: number of times to train the agent against the reward model
                and then train the reward model against newly gathered preferences.
            fragmenter: takes in a set of trajectories and returns pairs of fragments
                for which preferences will be gathered. These fragments could be random,
                or they could be selected more deliberately (active learning).
                Default is a random fragmenter.
            preference_gatherer: how to get preferences between trajectory fragments.
                Default is to use synthetic preferences based on ground-truth rewards.
            reward_trainer: trains the reward model based on pairs of fragments and
                associated preferences. Default is to use the preference model
                and loss function from DRLHP.
            comparison_queue_size: the maximum number of comparisons to keep in the
                queue for training the reward model. If None, the queue will grow
                without bound as new comparisons are added.
            fragment_length: number of timesteps per fragment that is used to elicit
                preferences
            transition_oversampling: factor by which to oversample transitions before
                creating fragments. Since fragments are sampled with replacement,
                this is usually chosen > 1 to avoid having the same transition
                in too many fragments.
            initial_comparison_frac: fraction of the total_comparisons argument
                to train() that will be sampled before the rest of training begins
                (using a randomly initialized agent). This can be used to pretrain the
                reward model before the agent is trained on the learned reward, to
                help avoid irreversibly learning a bad policy from an untrained reward.
                Note that there will often be some additional pretraining comparisons
                since `comparisons_per_iteration` won't exactly divide the total number
                of comparisons. How many such comparisons there are depends
                discontinuously on `total_comparisons` and `comparisons_per_iteration`.
            initial_epoch_multiplier: before agent training begins, train the reward
                model for this many more epochs than usual (on fragments sampled from a
                random agent).
            custom_logger: Where to log to; if None (default), creates a new logger.
            allow_variable_horizon: If False (default), algorithm will raise an
                exception if it detects trajectories of different length during
                training. If True, overrides this safety check. WARNING: variable
                horizon episodes leak information about the reward via termination
                condition, and can seriously confound evaluation. Read
                https://imitation.readthedocs.io/en/latest/guide/variable_horizon.html
                before overriding this.
            rng: random number generator to use for initializing subcomponents such as
                fragmenter.
                Only used when default components are used; if you instantiate your
                own fragmenter, preference gatherer, etc., you are responsible for
                seeding them!
            query_schedule: one of ("constant", "hyperbolic", "inverse_quadratic"), or
                a function that takes in a float between 0 and 1 inclusive,
                representing a fraction of the total number of timesteps elapsed up to
                some time T, and returns a potentially unnormalized probability
                indicating the fraction of `total_comparisons` that should be queried
                at that iteration. This function will be called `num_iterations` times
                in `__init__()` with values from `np.linspace(0, 1, num_iterations)`
                as input. The outputs will be normalized to sum to 1 and then used to
                apportion the comparisons among the `num_iterations` iterations.

        Raises:
            ValueError: if `query_schedule` is not a valid string or callable.
        """
        super().__init__(
            custom_logger=custom_logger,
            allow_variable_horizon=allow_variable_horizon,
        )

        # for keeping track of the global iteration, in case train() is called
        # multiple times
        self._iteration = 0

        self.model = reward_model
        self.rng = rng

        # are any of the optional args that require a rng None?
        has_any_rng_args_none = None in (
            preference_gatherer,
            fragmenter,
            reward_trainer,
        )

        if self.rng is None and has_any_rng_args_none:
            raise ValueError(
                "If you don't provide a random state, you must provide your own "
                "seeded fragmenter, preference gatherer, and reward_trainer. "
                "You can initialize a random state with `np.random.default_rng(seed)`.",
            )
        elif self.rng is not None and not has_any_rng_args_none:
            raise ValueError(
                "If you provide your own fragmenter, preference gatherer, "
                "and reward trainer, you don't need to provide a random state.",
            )

        if reward_trainer is None:
            assert self.rng is not None
            preference_model = PreferenceModel(reward_model)
            loss = CrossEntropyRewardLoss()
            self.reward_trainer = _make_reward_trainer(
                preference_model,
                loss,
                rng=self.rng,
            )
        else:
            self.reward_trainer = reward_trainer

        # If the reward trainer was created in the previous line, we've already passed
        # the correct logger. But if the user created a RewardTrainer themselves and
        # didn't manually set a logger, it would be annoying if a separate one was used.
        self.reward_trainer.logger = self.logger
        self.trajectory_generator = trajectory_generator
        self.trajectory_generator.logger = self.logger
        if fragmenter:
            self.fragmenter = fragmenter
        else:
            assert self.rng is not None
            self.fragmenter = RandomFragmenter(
                custom_logger=self.logger,
                rng=self.rng,
            )
        self.fragmenter.logger = self.logger
        if preference_gatherer:
            self.preference_gatherer = preference_gatherer
        else:
            assert self.rng is not None
            self.preference_gatherer = SyntheticGatherer(
                custom_logger=self.logger,
                rng=self.rng,
            )

        self.preference_gatherer.logger = self.logger

        self.fragment_length = fragment_length
        self.initial_comparison_frac = initial_comparison_frac
        self.initial_epoch_multiplier = initial_epoch_multiplier
        self.num_iterations = num_iterations
        self.transition_oversampling = transition_oversampling
        if callable(query_schedule):
            self.query_schedule = query_schedule
        elif query_schedule in QUERY_SCHEDULES:
            self.query_schedule = QUERY_SCHEDULES[query_schedule]
        else:
            raise ValueError(f"Unknown query schedule: {query_schedule}")

        self.dataset = CachedPreferenceDataset(max_size=comparison_queue_size)

    def train(
        self,
        total_timesteps: int,
        total_comparisons: int,
        callback: Optional[Callable[[int], None]] = None,
    ) -> Mapping[str, Any]:
        """Train the reward model and the policy if applicable.

        Args:
            total_timesteps: number of environment interaction steps
            total_comparisons: number of preferences to gather in total
            callback: callback functions called at the end of each iteration

        Returns:
            A dictionary with final metrics such as loss and accuracy
            of the reward model.
        """
        initial_comparisons = int(total_comparisons * self.initial_comparison_frac)
        total_comparisons -= initial_comparisons

        # Compute the number of comparisons to request at each iteration in advance.
        vec_schedule = np.vectorize(self.query_schedule)
        unnormalized_probs = vec_schedule(np.linspace(0, 1, self.num_iterations))
        probs = unnormalized_probs / np.sum(unnormalized_probs)
        shares = util.oric(probs * total_comparisons)
        schedule = [initial_comparisons] + shares.tolist()
        print(f"Query schedule: {schedule}")

        timesteps_per_iteration, extra_timesteps = divmod(
            total_timesteps,
            self.num_iterations,
        )
        reward_loss = None
        reward_accuracy = None

        for i, num_pairs in enumerate(schedule):
            ##########################
            # Gather new preferences #
            ##########################
            num_steps = math.ceil(
                self.transition_oversampling * 2 * num_pairs * self.fragment_length,
            )
            self.logger.log(
                f"Collecting {2 * num_pairs} fragments ({num_steps} transitions)",
            )
            trajectories = self.trajectory_generator.sample(num_steps)
            # This assumes there are no fragments missing initial timesteps
            # (but allows for fragments missing terminal timesteps).
            horizons = (len(traj) for traj in trajectories if traj.terminal)
            self._check_fixed_horizon(horizons)
            self.logger.log(
                f"Creating fragment pairs from {len(trajectories)} trajectories."
            )
            fragments = self.fragmenter(trajectories, self.fragment_length, num_pairs)
            with self.logger.accumulate_means("preferences"):
                self.logger.log("Gathering preferences")
                gathered_fragments, gathered_preferences = self.preference_gatherer(
                    fragments,
                )
            if len(gathered_fragments) > 0:
                self.dataset.push(gathered_fragments, gathered_preferences)
            self.logger.log(f"Dataset now contains {len(self.dataset)} comparisons")

<<<<<<< HEAD
            if len(self.dataset) > 0:

                ##########################
                # Train the reward model #
                ##########################

                # On the first iteration, we train the reward model for longer,
                # as specified by initial_epoch_multiplier.
                epoch_multiplier = 1.0
                if i == 0:
                    epoch_multiplier = self.initial_epoch_multiplier

                with self.logger.accumulate_means("reward"):
                    self.reward_trainer.train(
                        self.dataset,
                        epoch_multiplier=epoch_multiplier,
                    )
                reward_loss = self.logger.name_to_value["mean/reward/loss"]
                reward_accuracy = self.logger.name_to_value["mean/reward/accuracy"]

                ###################
                # Train the agent #
                ###################
                num_steps = timesteps_per_iteration
                # if the number of timesteps per iterations doesn't exactly divide
                # the desired total number of timesteps, we train the agent a bit longer
                # at the end of training (where the reward model is presumably best)
                if i == self.num_iterations - 1:
                    num_steps += extra_timesteps
                with self.logger.accumulate_means("agent"):
                    self.logger.log(f"Training agent for {num_steps} timesteps")
                    self.trajectory_generator.train(steps=num_steps)

                self.logger.dump(self._iteration)
=======
            ##########################
            # Train the reward model #
            ##########################

            # On the first iteration, we train the reward model for longer,
            # as specified by initial_epoch_multiplier.
            epoch_multiplier = 1.0
            if i == 0:
                epoch_multiplier = self.initial_epoch_multiplier

            self.reward_trainer.train(self.dataset, epoch_multiplier=epoch_multiplier)
            base_key = self.logger.get_accumulate_prefixes() + "reward/final/train"
            assert f"{base_key}/loss" in self.logger.name_to_value
            assert f"{base_key}/accuracy" in self.logger.name_to_value
            reward_loss = self.logger.name_to_value[f"{base_key}/loss"]
            reward_accuracy = self.logger.name_to_value[f"{base_key}/accuracy"]

            ###################
            # Train the agent #
            ###################
            num_steps = timesteps_per_iteration
            # if the number of timesteps per iterations doesn't exactly divide
            # the desired total number of timesteps, we train the agent a bit longer
            # at the end of training (where the reward model is presumably best)
            if i == self.num_iterations - 1:
                num_steps += extra_timesteps
            with self.logger.accumulate_means("agent"):
                self.logger.log(f"Training agent for {num_steps} timesteps")
                self.trajectory_generator.train(steps=num_steps)

            self.logger.dump(self._iteration)
>>>>>>> 8fd19de2

            ########################
            # Additional Callbacks #
            ########################
            if callback:
                callback(self._iteration)
            self._iteration += 1

        return {"reward_loss": reward_loss, "reward_accuracy": reward_accuracy}<|MERGE_RESOLUTION|>--- conflicted
+++ resolved
@@ -8,13 +8,10 @@
 import math
 import os
 import pickle
-<<<<<<< HEAD
 import random
+import re
 import uuid
-=======
-import re
 from collections import defaultdict
->>>>>>> 8fd19de2
 from typing import (
     Any,
     Callable,
@@ -988,13 +985,8 @@
         if self.discount_factor == 1:
             returns_diff = (rews2 - rews1).sum(axis=0)  # type: ignore[call-overload]
         else:
-<<<<<<< HEAD
-            discounts = self.discount_factor ** th.arange(len(rews1)).to(rews1.device)
+            discounts = self.discount_factor ** th.arange(len(rews1))
             if self.is_ensemble:
-=======
-            discounts = self.discount_factor ** th.arange(len(rews1))
-            if self.ensemble_model is not None:
->>>>>>> 8fd19de2
                 discounts = discounts.reshape(-1, 1)
             returns_diff = (discounts * (rews2 - rews1)).sum(axis=0)
         # Clip to avoid overflows (which in particular may occur
@@ -1496,16 +1488,7 @@
         self.rng = rng
         self.threshold = threshold
 
-<<<<<<< HEAD
-    def __call__(
-        self, fragment_pairs: Sequence[TrajectoryWithRewPair]
-    ) -> Tuple[Sequence[TrajectoryWithRewPair], np.ndarray]:
-=======
-        if self.sample and self.rng is None:
-            raise ValueError("If `sample` is True, then `rng` must be provided.")
-
     def __call__(self, fragment_pairs: Sequence[TrajectoryWithRewPair]) -> np.ndarray:
->>>>>>> 8fd19de2
         """Computes probability fragment 1 is preferred over fragment 2."""
         returns1, returns2 = self._reward_sums(fragment_pairs)
         if self.temperature == 0:
@@ -1529,16 +1512,8 @@
         self.logger.record("entropy", entropy)
 
         if self.sample:
-<<<<<<< HEAD
-            return fragment_pairs, self.rng.binomial(n=1, p=model_probs).astype(
-                np.float32
-            )
-        return fragment_pairs, model_probs
-=======
-            assert self.rng is not None
             return self.rng.binomial(n=1, p=model_probs).astype(np.float32)
         return model_probs
->>>>>>> 8fd19de2
 
     def _reward_sums(self, fragment_pairs) -> Tuple[np.ndarray, np.ndarray]:
         rews1, rews2 = zip(
@@ -1553,107 +1528,7 @@
         return np.array(rews1, dtype=np.float32), np.array(rews2, dtype=np.float32)
 
 
-<<<<<<< HEAD
-class PrefCollectGatherer(PreferenceGatherer):
-    def __init__(
-        self,
-        pref_collect_address: str,
-        video_output_dir: str,
-        video_fps: str = 20,
-        custom_logger: Optional[imit_logger.HierarchicalLogger] = None,
-    ):
-        super().__init__(custom_logger)
-        self.query_endpoint = pref_collect_address + "/preferences/query/"
-        self.video_output_dir = video_output_dir
-        self.frames_per_second = video_fps
-        self.pending_queries = {}
-
-        # create video directory
-        os.makedirs(self.video_output_dir, exist_ok=True)
-
-    def __call__(
-        self, fragment_pairs: Sequence[TrajectoryPair]
-    ) -> Tuple[Sequence[TrajectoryPair], np.ndarray]:
-
-        new_queries = {str(uuid.uuid4()): query for query in fragment_pairs}
-
-        for query_id, query in new_queries.items():
-            self._write_fragment_video(query[0], name=f"{query_id}-left")
-            self._write_fragment_video(query[1], name=f"{query_id}-right")
-            requests.put(
-                self.query_endpoint + query_id, json={"uuid": "{}".format(query_id)}
-            )
-
-        self.pending_queries = {**self.pending_queries, **new_queries}
-
-        gathered_queries = []
-        gathered_preferences = []
-
-        for query_id, query in list(self.pending_queries.items()):
-
-            preference = self._gather_preference(query_id)
-
-            if preference is not None:
-                if 0 <= preference <= 1:
-                    gathered_queries.append(query)
-                    gathered_preferences.append(preference)
-                del self.pending_queries[query_id]
-            else:
-                random_preferences = True
-                if random_preferences:
-                    preference = random.choices([0.0, 1.0, 0.5])[0]
-                    gathered_queries.append(query)
-                    gathered_preferences.append(preference)
-
-        return gathered_queries, np.array(gathered_preferences, dtype=np.float32)
-
-    def _write_fragment_video(self, fragment, name: str) -> None:
-
-        output_file_name = f"{self.video_output_dir}{name}.mp4"
-        frame_shape = self._get_frame_shape(fragment)
-
-        video_writer = util.FFMPEGVideo(output_file_name, frame_shape)
-
-        # make videos from original observations if possible
-        if "original_obs" in fragment.infos[0]:
-            frames = []
-            for i in range(len(fragment.infos)):
-                frames.append(fragment.infos[i]["original_obs"]["pov"])
-                # del fragment.infos[i]["original_obs"]
-        else:
-            # self.logger.log("'original_obs' not in infos dict.")
-            frames = fragment.obs
-
-        for frame in frames:
-            # transform into RGB array
-            if frame.shape[-1] < 3:
-                missing_channels = 3 - frame.shape[-1]
-                frame = np.concatenate(
-                    [frame] + missing_channels * [frame[..., -1][..., None]], axis=-1
-                )
-
-            video_writer.add_frame(frame)
-
-        video_writer.save(fps=self.frames_per_second)
-        video_writer.to_webm()
-
-    @staticmethod
-    def _get_frame_shape(fragment) -> Tuple[int, int]:
-        if "original_obs" in fragment.infos[0]:
-            single_frame = np.array(fragment.infos[0]["original_obs"]["pov"])
-        else:
-            single_frame = np.array(fragment.obs[0])
-        return single_frame.shape[1], single_frame.shape[0]
-
-    def _gather_preference(self, query_id):
-        answered_query = requests.get(self.query_endpoint + query_id).json()
-        return answered_query["label"]
-
-
 class PreferenceDataset(th.utils.data.Dataset):
-=======
-class PreferenceDataset(data_th.Dataset):
->>>>>>> 8fd19de2
     """A PyTorch Dataset for preference comparisons.
 
     Each item is a tuple consisting of two trajectory fragments
@@ -2008,17 +1883,6 @@
 
         epochs = round(self.epochs * epoch_multiplier)
 
-<<<<<<< HEAD
-        for ep in tqdm(range(epochs), desc="Training reward model"):
-            for fragment_pairs, preferences in tqdm(
-                dataloader, desc=f"Training epoch {ep + 1}"
-            ):
-                _check_memory()
-                self.optim.zero_grad()
-                loss = self._training_inner_loop(fragment_pairs, preferences)
-                loss.backward()
-                self.optim.step()
-=======
         assert epochs > 0, "Must train for at least one epoch."
         with self.logger.accumulate_means("reward"):
             for epoch_num in tqdm(range(epochs), desc="Training reward model"):
@@ -2082,7 +1946,6 @@
                 val = self.logger.name_to_value[key]
                 new_key = f"{final_path}{key_name}"
                 self.logger.record(new_key, val)
->>>>>>> 8fd19de2
 
     def _training_inner_loop(
         self,
@@ -2488,7 +2351,6 @@
                 self.dataset.push(gathered_fragments, gathered_preferences)
             self.logger.log(f"Dataset now contains {len(self.dataset)} comparisons")
 
-<<<<<<< HEAD
             if len(self.dataset) > 0:
 
                 ##########################
@@ -2501,13 +2363,14 @@
                 if i == 0:
                     epoch_multiplier = self.initial_epoch_multiplier
 
-                with self.logger.accumulate_means("reward"):
-                    self.reward_trainer.train(
-                        self.dataset,
-                        epoch_multiplier=epoch_multiplier,
-                    )
-                reward_loss = self.logger.name_to_value["mean/reward/loss"]
-                reward_accuracy = self.logger.name_to_value["mean/reward/accuracy"]
+                self.reward_trainer.train(
+                    self.dataset, epoch_multiplier=epoch_multiplier
+                )
+                base_key = self.logger.get_accumulate_prefixes() + "reward/final/train"
+                assert f"{base_key}/loss" in self.logger.name_to_value
+                assert f"{base_key}/accuracy" in self.logger.name_to_value
+                reward_loss = self.logger.name_to_value[f"{base_key}/loss"]
+                reward_accuracy = self.logger.name_to_value[f"{base_key}/accuracy"]
 
                 ###################
                 # Train the agent #
@@ -2523,39 +2386,6 @@
                     self.trajectory_generator.train(steps=num_steps)
 
                 self.logger.dump(self._iteration)
-=======
-            ##########################
-            # Train the reward model #
-            ##########################
-
-            # On the first iteration, we train the reward model for longer,
-            # as specified by initial_epoch_multiplier.
-            epoch_multiplier = 1.0
-            if i == 0:
-                epoch_multiplier = self.initial_epoch_multiplier
-
-            self.reward_trainer.train(self.dataset, epoch_multiplier=epoch_multiplier)
-            base_key = self.logger.get_accumulate_prefixes() + "reward/final/train"
-            assert f"{base_key}/loss" in self.logger.name_to_value
-            assert f"{base_key}/accuracy" in self.logger.name_to_value
-            reward_loss = self.logger.name_to_value[f"{base_key}/loss"]
-            reward_accuracy = self.logger.name_to_value[f"{base_key}/accuracy"]
-
-            ###################
-            # Train the agent #
-            ###################
-            num_steps = timesteps_per_iteration
-            # if the number of timesteps per iterations doesn't exactly divide
-            # the desired total number of timesteps, we train the agent a bit longer
-            # at the end of training (where the reward model is presumably best)
-            if i == self.num_iterations - 1:
-                num_steps += extra_timesteps
-            with self.logger.accumulate_means("agent"):
-                self.logger.log(f"Training agent for {num_steps} timesteps")
-                self.trajectory_generator.train(steps=num_steps)
-
-            self.logger.dump(self._iteration)
->>>>>>> 8fd19de2
 
             ########################
             # Additional Callbacks #
